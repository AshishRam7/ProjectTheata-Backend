package server

import (
	"bytes"
	"context"
	"database/sql"
	"encoding/json"
	"errors"
	"fmt"
<<<<<<< HEAD
=======
	"github.com/go-chi/chi/v5"
	"github.com/go-chi/chi/v5/middleware"
	"github.com/go-chi/cors"
	"github.com/tiktoken-go/tokenizer"
>>>>>>> 734d4a4e
	"io"
	"log"
	"net/http"
	"net/url"
	"strings"
	"sync"
	"time"
<<<<<<< HEAD

	"github.com/go-chi/chi/v5"
	"github.com/go-chi/chi/v5/middleware"
	"github.com/go-chi/cors"
	"golang.org/x/oauth2/google"
=======
>>>>>>> 734d4a4e
)

// SSEClientManager and related structs (SSEEvent, sseClientRegistrationHelper)
type SSEClientManager struct {
	clients              map[string]map[chan SSEEvent]bool
	mu                   sync.RWMutex
	register             chan sseClientRegistrationHelper
	unregister           chan sseClientRegistrationHelper
	broadcast            chan SSEEvent
	retryInterval        time.Duration
	maxClientsPerSession int
}

type sseClientRegistrationHelper struct {
	sessionID string
	client    chan SSEEvent
}

type SSEEvent struct {
	Type    string      `json:"type"`
	ID      string      `json:"id"`      // session_id for targeting
	Payload interface{} `json:"payload"` // Can be any JSON-marshallable data
}

func NewSSEClientManager(retryInterval time.Duration, maxClientsPerSession int) *SSEClientManager {
	return &SSEClientManager{
		clients:              make(map[string]map[chan SSEEvent]bool),
		register:             make(chan sseClientRegistrationHelper),
		unregister:           make(chan sseClientRegistrationHelper),
		broadcast:            make(chan SSEEvent, 256),
		retryInterval:        retryInterval,
		maxClientsPerSession: maxClientsPerSession,
	}
}

func (m *SSEClientManager) Run() {
	log.Println("SSEClientManager Run loop started.")
	for {
		select {
		case reg := <-m.register:
			m.mu.Lock()
			if _, ok := m.clients[reg.sessionID]; !ok {
				m.clients[reg.sessionID] = make(map[chan SSEEvent]bool)
			}
			if len(m.clients[reg.sessionID]) < m.maxClientsPerSession {
				m.clients[reg.sessionID][reg.client] = true
				log.Printf("SSE Client registered for session %s. Total for session: %d", reg.sessionID, len(m.clients[reg.sessionID]))
			} else {
				log.Printf("SSE Client registration denied for session %s: max clients (%d) reached. Closing new client channel.", reg.sessionID, m.maxClientsPerSession)
				close(reg.client)
			}
			m.mu.Unlock()

		case unreg := <-m.unregister:
			m.mu.Lock()
			if sessionClients, ok := m.clients[unreg.sessionID]; ok {
				if _, clientExists := sessionClients[unreg.client]; clientExists {
					delete(sessionClients, unreg.client)
					// Do not close unreg.client here as the sender (HTTP handler) owns it and will detect closure through context.Done()
					log.Printf("SSE Client unregistered for session %s. Remaining for session: %d", unreg.sessionID, len(sessionClients))
					if len(sessionClients) == 0 {
						delete(m.clients, unreg.sessionID)
						log.Printf("No SSE clients left for session %s, removing session from map.", unreg.sessionID)
					}
				}
			}
			m.mu.Unlock()

		case event := <-m.broadcast:
			m.mu.RLock()
			if sessionClients, ok := m.clients[event.ID]; ok {
				for clientChan := range sessionClients {
					select {
					case clientChan <- event:
					default:
						log.Printf("SSE Client channel for session %s is full or closed. Event type '%s' dropped for this client.", event.ID, event.Type)
						// Optionally, could trigger unregistration if channel is consistently full
					}
				}
			}
			m.mu.RUnlock()
		}
	}
}

func (m *SSEClientManager) Publish(sessionID string, eventType string, payload interface{}) {
	event := SSEEvent{
		Type:    eventType,
		ID:      sessionID,
		Payload: payload,
	}
	select {
	case m.broadcast <- event:
	default:
		log.Printf("SSE Broadcast channel full. Event for session %s, Type %s might be dropped.", sessionID, eventType)
	}
}

func (s *Server) RegisterRoutes() http.Handler {
	r := chi.NewRouter()

	r.Use(middleware.RequestID)
	r.Use(middleware.RealIP)
	r.Use(middleware.Logger) // Chi's logger
	r.Use(middleware.Recoverer)
	r.Use(middleware.Timeout(60 * time.Second)) // General request timeout

	// CORS configuration
	r.Use(cors.Handler(cors.Options{
<<<<<<< HEAD
		AllowedOrigins:   []string{"http://localhost:3000", "https://*.projecttheta.ai", s.cfg.FrontendURL}, // Add your production frontend URL
		AllowedMethods:   []string{"GET", "POST", "PUT", "DELETE", "OPTIONS"},
		AllowedHeaders:   []string{"Accept", "Authorization", "Content-Type", "X-CSRF-Token", "X-Session-ID"},
=======
		AllowedOrigins:   []string{"https://projecttheata-frontend.onrender.com"},
		AllowedMethods:   []string{"GET", "POST", "PUT", "DELETE", "OPTIONS", "PATCH"},
		AllowedHeaders:   []string{"Accept", "Authorization", "Content-Type", "X-CSRF-Token"},
>>>>>>> 734d4a4e
		ExposedHeaders:   []string{"Link"},
		AllowCredentials: true,
		MaxAge:           300, // Maximum value not ignored by any major browsers
	}))

	r.Get("/ping", func(w http.ResponseWriter, r *http.Request) {
		w.Write([]byte("pong from /ping"))
	})
	r.Get("/", s.HelloWorldHandler)
<<<<<<< HEAD
=======
	r.Get("/wolf", s.WolfFromAlpha)
	r.Post("/text", s.handleTranscript)
>>>>>>> 734d4a4e
	r.Get("/health", s.healthHandler)
	r.Get("/health/summarizer", s.summarizerHealthHandler)

	r.Route("/api", func(r chi.Router) {
		r.Get("/ping-api", func(w http.ResponseWriter, r *http.Request) {
			w.Write([]byte("pong from /api/ping-api"))
		})

		// Google OAuth authentication routes
		r.Get("/auth/google/login", s.googleAuthSvc.HandleLogin)
		r.Get("/auth/google/callback", s.googleAuthSvc.HandleCallback)
		r.Get("/auth/google/status", s.handleGoogleAuthStatus) // For checking token status

		// ADK Agent interaction routes (simplified example)
		r.Post("/agent/session", s.handleCreateAgentSession) // For frontend to manage main agent session
		r.Post("/agent/query", s.handleSendAgentQuery)       // For frontend to send query to main agent session
		r.Get("/agent/events", s.handleAgentEventsSSE)       // SSE endpoint for agent responses
		r.Post("/agent/command", s.handleAgentCommand)       // For sending commands to a specific agent session via SSE

		// Route for executing background tasks via ADK
		r.Post("/tasks/execute", s.handleExecuteADKTask)

		// Route for receiving transcripts (e.g., from frontend)
		r.Post("/text", s.handleTranscript) // For logging transcripts
	})

	return r
}

<<<<<<< HEAD
=======
// REMOVED: countTokens function (no longer drives summarization)
// func countTokens(text string, encoding tokenizer.Encoding) (int, error) { ... }
func (s *Server) WolfFromAlpha(w http.ResponseWriter, r *http.Request) {
	// Ensure the request method is GET.
	if r.Method != http.MethodGet {
		http.Error(w, "Method not allowed", http.StatusMethodNotAllowed)
		return
	}

	input := r.URL.Query().Get("input")
	if input == "" {
		http.Error(w, "Missing 'input' query param", http.StatusBadRequest)
		return
	}

	// Build the URL with proper params
	baseURL := "https://api.wolframalpha.com/v2/query"
	u, err := url.Parse(baseURL)
	if err != nil {
		log.Printf("Failed to parse base URL: %v", err)
		http.Error(w, "Internal server error", http.StatusInternalServerError)
		return
	}
	params := url.Values{}
	params.Set("appid", "TEWJ4U-U775T2KH95")
	params.Set("input", input)
	params.Set("output", "json")
	params.Set("format", "plaintext") // Requesting plaintext for simpler JSON parsing if needed later
	u.RawQuery = params.Encode()

	// Make the GET request
	resp, err := http.Get(u.String())
	if err != nil {
		log.Printf("WolframAlpha API request error: %v", err)
		http.Error(w, "Error querying WolframAlpha", http.StatusBadGateway)
		return
	}
	defer resp.Body.Close()

	// Read the response body
	body, err := io.ReadAll(resp.Body)
	if err != nil {
		log.Printf("Failed to read response body: %v", err)
		http.Error(w, "Error reading response", http.StatusInternalServerError)
		return
	}

	// Check for non-OK status codes after reading the body
	if resp.StatusCode != http.StatusOK {
		log.Printf("WolframAlpha API returned status %d: %s", resp.StatusCode, string(body))
		// Try to provide a more informative error message if possible
		http.Error(w, fmt.Sprintf("API error: %s - %s", resp.Status, string(body)), resp.StatusCode)
		return
	}

	// Set the content type to JSON and write the response
	w.Header().Set("Content-Type", "application/json")
	w.WriteHeader(http.StatusOK)
	_, err = w.Write(body)
	if err != nil {
		log.Printf("Failed to write response: %v", err)
		// If we can't write the response, there isn't much we can do.
	}
}
>>>>>>> 734d4a4e
func (s *Server) HelloWorldHandler(w http.ResponseWriter, r *http.Request) {
	respondWithJSON(w, http.StatusOK, map[string]string{"message": "Hello World from Go Backend!"})
}

func (s *Server) healthHandler(w http.ResponseWriter, r *http.Request) {
	dbHealth := s.db.Health()
	// Add other health checks if needed (e.g., ADK agent connectivity)
	respondWithJSON(w, http.StatusOK, dbHealth)
}

func (s *Server) summarizerHealthHandler(w http.ResponseWriter, r *http.Request) {
	if s.smrz == nil {
		respondWithError(w, http.StatusServiceUnavailable, "Summarizer service not initialized")
		return
	}
	smrzHealth := s.smrz.Health()
	respondWithJSON(w, http.StatusOK, smrzHealth)
}

func (s *Server) handleGoogleAuthStatus(w http.ResponseWriter, r *http.Request) {
	supabaseUserID := r.URL.Query().Get("supabase_user_id")
	if supabaseUserID == "" {
		respondWithError(w, http.StatusBadRequest, "supabase_user_id is required")
		return
	}

	log.Printf("Handling Google Auth Status request for Supabase User ID: %s", supabaseUserID)
	token, err := s.db.GetUserGoogleToken(r.Context(), supabaseUserID)
	if err != nil {
		// Check if it's sql.ErrNoRows specifically
		if errors.Is(err, sql.ErrNoRows) {
			log.Printf("No Google token found in DB for Supabase User ID: %s", supabaseUserID)
			respondWithJSON(w, http.StatusOK, map[string]interface{}{"connected": false, "reason": "no_token_found_in_db"})
			return
		}
		// For other errors, log and return internal server error
		log.Printf("Error fetching Google token for Supabase User ID %s: %v", supabaseUserID, err)
		respondWithError(w, http.StatusInternalServerError, "Failed to fetch token status from database")
		return
	}

	// Token struct was found, now check its contents
	if token != nil && token.EncryptedAccessToken != "" {
		isLikelyConnected := true // Assume connected if token exists
		reason := "token_exists"

		// Check expiry (consider a buffer, e.g., 5 minutes before actual expiry)
		if token.TokenExpiry.Valid && time.Now().After(token.TokenExpiry.Time.Add(-5*time.Minute)) {
			// Token is expired or about to expire
			if !token.EncryptedRefreshToken.Valid || token.EncryptedRefreshToken.String == "" {
				isLikelyConnected = false // Cannot refresh
				reason = "token_expired_no_refresh"
				log.Printf("Token for Supabase User %s is expired and no refresh token available.", supabaseUserID)
			} else {
				// Can potentially be refreshed, but for status check, indicate it might need it.
				// Actual refresh happens when token is used.
				reason = "token_exists_may_need_refresh"
				log.Printf("Token for Supabase User %s exists but may need refresh (expiry: %s).", supabaseUserID, token.TokenExpiry.Time)
			}
		}
		log.Printf("Google token found for Supabase User ID: %s. Reporting connected: %t, Reason: %s", supabaseUserID, isLikelyConnected, reason)
		respondWithJSON(w, http.StatusOK, map[string]interface{}{"connected": isLikelyConnected, "reason": reason})
		return
	}

	// Token record might exist but access token is empty, or token is nil (should be caught by ErrNoRows)
	log.Printf("No Google token record or empty access token for Supabase User ID: %s.", supabaseUserID)
	respondWithJSON(w, http.StatusOK, map[string]interface{}{"connected": false, "reason": "token_record_missing_or_empty"})
}

// --- Structs for ADK Agent Interaction (shared between session/query/task) ---

// CreateSessionRequest defines the expected JSON from the frontend to create/join an ADK session
type CreateSessionRequest struct {
	UserID       string                 `json:"user_id"`       // Supabase User ID from frontend
	SessionID    string                 `json:"session_id"`    // Desired ADK Session ID from frontend
	InitialState map[string]interface{} `json:"state,omitempty"` // Optional initial state for ADK session
}

// SendQueryRequest defines the expected JSON from the frontend to send a query to an ADK session
type SendQueryRequest struct {
	UserID    string `json:"user_id"`    // Supabase User ID
	SessionID string `json:"session_id"` // Target ADK Session ID
	Text      string `json:"text"`       // User's query/message text
}

// ADKCreateSessionPayload is the payload sent to ADK for creating/ensuring a session
type ADKCreateSessionPayload struct {
	State map[string]interface{} `json:"state,omitempty"` // ADK uses 'state' for initial session data
}

// ADKNewMessagePart defines a part of a message for ADK (e.g., text, image)
type ADKNewMessagePart struct {
	Text string `json:"text,omitempty"`
	// Could add other types like InlineDataPart for images if ADK supports it this way
}

// ADKNewMessage defines the new_message structure for the ADK agent's /run endpoint
type ADKNewMessage struct {
	Role  string              `json:"role"`  // e.g., "user"
	Parts []ADKNewMessagePart `json:"parts"` // Array of message parts
}

// ADKRunPayload is the payload for the ADK agent's /run endpoint
type ADKRunPayload struct {
	AppName     string                 `json:"app_name"`             // ADK Application Name
	UserID      string                 `json:"user_id"`              // User ID recognized by ADK
	SessionID   string                 `json:"session_id"`           // Session ID for ADK
	NewMessage  ADKNewMessage          `json:"new_message"`          // The message/query for the agent
	Stream      bool                   `json:"stream,omitempty"`     // Whether to stream ADK response
	AuthContext map[string]interface{} `json:"auth_context,omitempty"` // For passing Google tokens (REMOVED - will be set via state update)
}

// --- ADK Session and Query Handlers (for main interactive agent) ---

func (s *Server) handleCreateAgentSession(w http.ResponseWriter, r *http.Request) {
	var req CreateSessionRequest
	if err := json.NewDecoder(r.Body).Decode(&req); err != nil {
		respondWithError(w, http.StatusBadRequest, "Invalid JSON payload: "+err.Error())
		return
	}
	defer r.Body.Close()

	supabaseUserID := req.UserID // User ID from frontend (Supabase)
	adkSessionID := req.SessionID  // Session ID from frontend (for ADK)

	if adkSessionID == "" {
		respondWithError(w, http.StatusBadRequest, "ADK session_id is required to create/join a session")
		return
	}

	// Use Supabase User ID for ADK user, or default if none provided (though frontend should always send)
	adkUserID := s.cfg.DefaultADKUserID
	if supabaseUserID != "" {
		adkUserID = supabaseUserID
	}

	adkURL := fmt.Sprintf("%s/apps/%s/users/%s/sessions/%s", s.cfg.ADKAgentBaseURL, s.cfg.ADKAgentAppName, adkUserID, adkSessionID)

	// For session creation, state is optional. If not provided, ADK uses default.
	adkPayload := ADKCreateSessionPayload{State: req.InitialState}

	payloadBytes, err := json.Marshal(adkPayload)
	if err != nil {
		respondWithError(w, http.StatusInternalServerError, "Error marshalling ADK session payload: "+err.Error())
		return
	}

	adkReq, err := http.NewRequestWithContext(r.Context(), http.MethodPost, adkURL, bytes.NewBuffer(payloadBytes))
	if err != nil {
		respondWithError(w, http.StatusInternalServerError, "Error creating ADK session request: "+err.Error())
		return
	}
	adkReq.Header.Set("Content-Type", "application/json")

	log.Printf("Forwarding session creation/join to ADK: %s (ADK User: %s, ADK Session: %s)", adkURL, adkUserID, adkSessionID)

	adkResp, err := s.httpClient.Do(adkReq)
	if err != nil {
		respondWithError(w, http.StatusServiceUnavailable, "Error contacting ADK agent for session: "+err.Error())
		return
	}
	defer adkResp.Body.Close()

	adkBodyBytes, err := io.ReadAll(adkResp.Body)
	if err != nil {
		respondWithError(w, http.StatusInternalServerError, "Failed to read ADK agent session response")
		return
	}

	// ADK returns 200 OK if session exists or was successfully created.
	// It might also return 201 Created.
	if adkResp.StatusCode == http.StatusOK || adkResp.StatusCode == http.StatusCreated {
		var adkResponseData map[string]interface{}
		returnedSessionID := adkSessionID // Default to requested ID
		// Try to parse the response to see if ADK returns the session ID
		if err := json.Unmarshal(adkBodyBytes, &adkResponseData); err == nil {
			// ADK might return the ID under "session_id" or "id"
			if idFromADK, ok := adkResponseData["session_id"].(string); ok && idFromADK != "" {
				returnedSessionID = idFromADK
			} else if idFromADK, ok := adkResponseData["id"].(string); ok && idFromADK != "" {
				returnedSessionID = idFromADK
			}
		}
		log.Printf("ADK session create/join successful for ADK User %s. Effective ADK Session ID: %s", adkUserID, returnedSessionID)
		respondWithJSON(w, http.StatusOK, map[string]string{"session_id": returnedSessionID, "message": "Session created/joined successfully with ADK"})
	} else {
		log.Printf("ADK session creation/join error (Status: %d) for ADK User %s, Session %s: %s",
			adkResp.StatusCode, adkUserID, adkSessionID, string(adkBodyBytes))
		respondWithJSON(w, adkResp.StatusCode, map[string]string{"error": "ADK agent failed to create/join session", "details": string(adkBodyBytes)})
	}
}

// prepareAuthContextForADK fetches and decrypts Google tokens, then structures them for ADK.
func (s *Server) prepareAuthContextForADK(ctx context.Context, supabaseUserID string) map[string]interface{} {
	if supabaseUserID == "" {
		log.Println("AuthContext: No Supabase User ID provided, cannot prepare auth context.")
		return nil
	}

	tokens, err := s.db.GetUserGoogleToken(ctx, supabaseUserID)
	if err != nil {
		log.Printf("AuthContext: Error fetching Google tokens for Supabase user %s: %v", supabaseUserID, err)
		return nil // Return nil if tokens can't be fetched
	}
	if tokens == nil {
		log.Printf("AuthContext: No Google tokens found in DB for Supabase user %s.", supabaseUserID)
		return nil // Return nil if no tokens are found
	}

	decryptedAccessToken, errAT := s.googleAuthSvc.DecryptToken(tokens.EncryptedAccessToken)
	if errAT != nil {
		log.Printf("AuthContext: Error decrypting access token for Supabase user %s: %v", supabaseUserID, errAT)
		return nil // Critical error if access token cannot be decrypted
	}

	var decryptedRefreshToken string
	var errRT error
	if tokens.EncryptedRefreshToken.Valid && tokens.EncryptedRefreshToken.String != "" {
		decryptedRefreshToken, errRT = s.googleAuthSvc.DecryptToken(tokens.EncryptedRefreshToken.String)
		if errRT != nil {
			log.Printf("AuthContext: Error decrypting refresh token for Supabase user %s: %v. Will proceed without it if possible.", supabaseUserID, errRT)
			decryptedRefreshToken = "" // Clear it if decryption failed
		}
	}

	expiryStr := ""
	if tokens.TokenExpiry.Valid {
		expiryStr = tokens.TokenExpiry.Time.Format(time.RFC3339)
	}

	// This structure should match what the Python ADK agent expects.
	authContext := map[string]interface{}{
		"user_identifier_for_token_management": supabaseUserID, // For ADK to know whose tokens these are
		"google_tokens": map[string]interface{}{ // Changed to interface{} to allow nil refresh_token
			"access_token":   decryptedAccessToken,
			"refresh_token":  decryptedRefreshToken, // Will be empty string if not present or decryption failed
			"expiry_rfc3339": expiryStr,
			"scopes":         strings.Join(tokens.Scopes, " "), // Space-separated string
		},
		// Pass client_id and client_secret for ADK to perform refresh if needed.
		"google_client_config": map[string]string{
			"client_id":     s.cfg.GoogleClientID,
			"client_secret": s.cfg.GoogleClientSecret,
			"token_uri":     google.Endpoint.TokenURL, // Standard Google token URI
			"auth_uri":      google.Endpoint.AuthURL,  // Standard Google auth URI
		},
	}
	log.Printf("AuthContext prepared for Supabase User %s. AccessToken (len):%d, RefreshTokenPresent:%t",
		supabaseUserID, len(decryptedAccessToken), decryptedRefreshToken != "")
	return authContext
}

// Helper to update ADK session state
func (s *Server) updateADKSessionState(ctx context.Context, adkUserID, adkSessionID string, state map[string]interface{}) error {
	stateURL := fmt.Sprintf("%s/apps/%s/users/%s/sessions/%s/state", s.cfg.ADKAgentBaseURL, s.cfg.ADKAgentAppName, adkUserID, adkSessionID)
	stateBytes, err := json.Marshal(state)
	if err != nil {
		return fmt.Errorf("error marshalling ADK session state: %w", err)
	}

	req, err := http.NewRequestWithContext(ctx, http.MethodPut, stateURL, bytes.NewBuffer(stateBytes))
	if err != nil {
		return fmt.Errorf("error creating ADK session state update request: %w", err)
	}
	req.Header.Set("Content-Type", "application/json")

	log.Printf("Updating ADK session state for %s/%s: %v", adkUserID, adkSessionID, state)
	resp, err := s.httpClient.Do(req)
	if err != nil {
		return fmt.Errorf("error updating ADK session state: %w", err)
	}
	defer resp.Body.Close()

	if resp.StatusCode != http.StatusOK && resp.StatusCode != http.StatusNoContent {
		bodyBytes, _ := io.ReadAll(resp.Body)
		return fmt.Errorf("failed to update ADK session state, status %d: %s", resp.StatusCode, string(bodyBytes))
	}
	log.Printf("ADK session state updated successfully for %s/%s", adkUserID, adkSessionID)
	return nil
}

func (s *Server) handleSendAgentQuery(w http.ResponseWriter, r *http.Request) {
	var req SendQueryRequest
	if err := json.NewDecoder(r.Body).Decode(&req); err != nil {
		respondWithError(w, http.StatusBadRequest, "Invalid JSON payload: "+err.Error())
		return
	}
	defer r.Body.Close()

	supabaseUserID := req.UserID
	adkSessionID := req.SessionID

	if adkSessionID == "" {
		respondWithError(w, http.StatusBadRequest, "ADK session_id is required to send a query")
		return
	}
	if req.Text == "" {
		respondWithError(w, http.StatusBadRequest, "message text is required")
		return
	}

	adkUserID := s.cfg.DefaultADKUserID
	if supabaseUserID != "" {
		adkUserID = supabaseUserID
	}

	// Prepare and set auth_context in ADK session state if needed
	if supabaseUserID != "" &&
		(strings.Contains(strings.ToLower(req.Text), "gmail") ||
			strings.Contains(strings.ToLower(req.Text), "email") ||
			strings.Contains(strings.ToLower(req.Text), "google drive") ||
			strings.Contains(strings.ToLower(req.Text), "google calendar")) {
		log.Printf("Query for Supabase user %s (ADK User %s, ADK Session %s) suggests Google service, preparing and setting auth context in ADK session state.", supabaseUserID, adkUserID, adkSessionID)
		authCtx := s.prepareAuthContextForADK(r.Context(), supabaseUserID)
		if authCtx != nil {
			// ADK state key for auth context
			sessionStateUpdate := map[string]interface{}{"current_auth_context": authCtx}
			if err := s.updateADKSessionState(r.Context(), adkUserID, adkSessionID, sessionStateUpdate); err != nil {
				log.Printf("Warning: Failed to update ADK session state with auth_context for %s/%s: %v. Proceeding without it.", adkUserID, adkSessionID, err)
				// Potentially respond with error if this is critical, or let ADK tools handle missing context
			}
		} else {
			log.Printf("Auth context for Supabase user %s could not be prepared for ADK session %s. ADK tools requiring auth may fail.", supabaseUserID, adkSessionID)
		}
	}

	adkURL := fmt.Sprintf("%s/run", s.cfg.ADKAgentBaseURL)
	adkPayload := ADKRunPayload{
		AppName:   s.cfg.ADKAgentAppName,
		UserID:    adkUserID,
		SessionID: adkSessionID,
		NewMessage: ADKNewMessage{
			Role:  "user",
			Parts: []ADKNewMessagePart{{Text: req.Text}},
		},
		Stream: true, // Interactive queries should stream
		// AuthContext: authCtx, // REMOVED - auth_context is now set via session state PUT
	}

	payloadBytes, err := json.Marshal(adkPayload)
	if err != nil {
		respondWithError(w, http.StatusInternalServerError, "Error marshalling ADK query payload: "+err.Error())
		return
	}

	adkReq, err := http.NewRequestWithContext(r.Context(), http.MethodPost, adkURL, bytes.NewBuffer(payloadBytes))
	if err != nil {
		respondWithError(w, http.StatusInternalServerError, "Error creating ADK query request: "+err.Error())
		return
	}
	adkReq.Header.Set("Content-Type", "application/json")
	adkReq.Header.Set("Accept", "application/x-ndjson") // For streaming responses from ADK

	log.Printf("Forwarding query to ADK /run (ADK User: %s, ADK Session: %s, Stream: true): %.50s",
		adkUserID, adkSessionID, req.Text)

	adkResp, err := s.httpClient.Do(adkReq)
	if err != nil {
		respondWithError(w, http.StatusServiceUnavailable, "Error contacting ADK agent for query: "+err.Error())
		return
	}
	// Do not close adkResp.Body here if streaming is successful, it's passed to goroutine

	if adkResp.StatusCode >= 200 && adkResp.StatusCode < 300 {
		log.Printf("ADK /run accepted query (Status: %d) for ADK session %s. Streaming response to SSE.", adkResp.StatusCode, adkSessionID)
		// Respond to frontend immediately that query is accepted for streaming.
		respondWithJSON(w, http.StatusAccepted, map[string]string{"message": "Query accepted for streaming. Responses via SSE."})

		// Goroutine to process the streaming ADK response and publish to SSE
		go func(responseBody io.ReadCloser, targetSessionID string, clientMgr *SSEClientManager) {
			defer responseBody.Close()
			decoder := json.NewDecoder(responseBody)
			for decoder.More() {
				var adkStreamChunk map[string]interface{}
				if err := decoder.Decode(&adkStreamChunk); err != nil {
					if err == io.EOF {
						break // End of stream
					}
					log.Printf("Error decoding ADK stream chunk for session %s: %v", targetSessionID, err)
					clientMgr.Publish(targetSessionID, "adk_stream_error", map[string]string{"error": "Error decoding ADK stream: " + err.Error()})
					return // Stop processing this stream on error
				}

				var role, text, status string
				role = "agent"; status = "OK"

				if content, ok := adkStreamChunk["content"].(map[string]interface{}); ok {
					if parts, okC := content["parts"].([]interface{}); okC && len(parts) > 0 {
						if firstPart, okP := parts[0].(map[string]interface{}); okP {
							if t, okT := firstPart["text"].(string); okT { text = t }
						}
					}
					if r, okR := content["role"].(string); okR {
						role = r; if role == "model" { role = "agent" }
					}
				} else if t, okT := adkStreamChunk["text"].(string); okT {
					text = t
				} else if strContent, okStr := adkStreamChunk["content"].(string); okStr {
					text = strContent
				} else if errorField, okErr := adkStreamChunk["error"].(map[string]interface{}); okErr {
					text = fmt.Sprintf("ADK Error: %v", errorField["message"])
					role = "system_error"; status = "ERROR"
				}

				if text != "" {
					clientMgr.Publish(targetSessionID, "chat_message", map[string]string{"role": role, "text": text, "status": status})
				} else {
					clientMgr.Publish(targetSessionID, "adk_raw_chunk", adkStreamChunk)
				}
			}
			log.Printf("Finished streaming ADK response for session %s", targetSessionID)
			clientMgr.Publish(targetSessionID, "adk_stream_complete", map[string]string{"message": "ADK stream processing finished."})
		}(adkResp.Body, adkSessionID, s.sseClientMgr)
	} else {
		// Error from ADK /run itself
		bodyBytes, _ := io.ReadAll(adkResp.Body)
		adkResp.Body.Close() // Close body here since it's not passed to goroutine
		log.Printf("ADK /run error (Status: %d) for ADK session %s: %s", adkResp.StatusCode, adkSessionID, string(bodyBytes))
		var adkErrorPayload interface{}
		if err := json.Unmarshal(bodyBytes, &adkErrorPayload); err == nil {
			respondWithJSON(w, adkResp.StatusCode, map[string]interface{}{"error": "ADK agent failed to process query", "details": adkErrorPayload})
		} else {
			respondWithJSON(w, adkResp.StatusCode, map[string]string{"error": "ADK agent failed to process query", "details": string(bodyBytes)})
		}
	}
}

// SSE Handler for agent events
func (s *Server) handleAgentEventsSSE(w http.ResponseWriter, r *http.Request) {
	flusher, ok := w.(http.Flusher)
	if !ok {
		http.Error(w, "Streaming unsupported!", http.StatusInternalServerError)
		return
	}

	w.Header().Set("Content-Type", "text/event-stream")
	w.Header().Set("Cache-Control", "no-cache")
	w.Header().Set("Connection", "keep-alive")
	w.Header().Set("Access-Control-Allow-Origin", "*") // Already handled by CORS middleware, but doesn't hurt

<<<<<<< HEAD
	sessionID := r.Header.Get("X-Session-ID") // Prefer header for session ID
	if sessionID == "" {
		sessionID = r.URL.Query().Get("session_id") // Fallback to query param
	}
	if sessionID == "" {
		sessionID = s.cfg.DefaultADKSessionID // Fallback to default if still not found
		log.Printf("SSE client connected for default session (session_id: %s), as none was provided in header or query.", sessionID)
	} else {
		log.Printf("SSE client connected for session_id: %s", sessionID)
	}

	clientChan := make(chan SSEEvent, 10) // Buffered channel for this client
	s.sseClientMgr.register <- sseClientRegistrationHelper{sessionID: sessionID, client: clientChan}

	defer func() {
		s.sseClientMgr.unregister <- sseClientRegistrationHelper{sessionID: sessionID, client: clientChan}
		// The manager will close the channel, no need to close it here.
		log.Printf("SSE client HTTP handler for session %s returning and unregistering.", sessionID)
	}()

	// Send an acknowledgment event
	ackPayload := map[string]string{"role": "system", "text": "SSE Connection Established to Go Backend for session " + sessionID, "status": "ACK"}
	ackBytes, _ := json.Marshal(ackPayload) // Error handling for marshal can be added
	fmt.Fprintf(w, "event: connection_ack\ndata: %s\n\n", string(ackBytes))
	flusher.Flush()

	ctx := r.Context()
=======
	// You may need this locally for CORS requests

	w.Header().Set("Access-Control-Allow-Origin", "https://projecttheata-frontend.onrender.com")
	w.Header().Set("Access-Control-Allow-Credentials", "true")
	// Create a channel for client disconnection
	clientGone := r.Context().Done()

	rc := http.NewResponseController(w)
	t := time.NewTicker(time.Second * 30)
	defer t.Stop()
>>>>>>> 734d4a4e
	for {
		select {
		case <-ctx.Done(): // Client disconnected
			log.Printf("SSE client disconnected (context done) for session: %s", sessionID)
			return
<<<<<<< HEAD
		case event, open := <-clientChan:
			if !open {
				// Channel was closed by the manager (e.g., max clients reached for session, or manager shutting down)
				log.Printf("SSE client channel closed by manager for session: %s. Handler exiting.", sessionID)
				return
=======

		case <-t.C:
			answer := "<answerFromTool>*California Poppy:* This is an herb with sedative and anxiolytic properties. Unlike the opium poppy, California poppy (Eschscholzia californica) contains different alkaloids (like californidine) that have mild calming effects. There is sparse scientific research on California poppy alone, but it has traditionally been used for **insomnia and anxiety** in herbal medicine. One study of a combination formula (California poppy plus magnesium and hawthorn) found it helped reduce anxiety and improve sleep in mild-to-moderate generalized anxiety disorder. In Ferriss’s context, a few drops of tincture likely serve to ease pre-sleep tension. The evidence is limited, but the risk is low – California poppy is not addictive and doesn’t contain morphine or codeine. It’s more of a folk remedy with some pharmacological basis (it binds to GABA receptors weakly). Practically, it can help people *relax* into sleep, complementing melatonin which is more about the circadian signal.</answerFromTool>"
			msg := sseMessage{
				ToolID:     "123",
				ToolAnswer: answer,
				ToolType:   "DR",
				ToolStatus: false,
>>>>>>> 734d4a4e
			}
			var dataBytes []byte
			var marshalErr error

			// Marshal the event payload. Assumes payload is JSON-compatible.
			dataBytes, marshalErr = json.Marshal(event.Payload)
			if marshalErr != nil {
				log.Printf("Error marshalling SSE event payload for session %s, type %s: %v", sessionID, event.Type, marshalErr)
				// Send an error event to the client if marshalling fails for a specific event
				errorEvent := SSEEvent{Type: "marshal_error", ID: sessionID, Payload: map[string]string{"error": "failed to marshal event payload", "event_type": event.Type}}
				errorBytes, _ := json.Marshal(errorEvent.Payload)
				fmt.Fprintf(w, "event: %s\ndata: %s\n\n", errorEvent.Type, string(errorBytes))
				flusher.Flush()
				continue // Skip sending the malformed event's original payload
			}

			// Send event to client
			// log.Printf("SSE: Sending event (type: %s, id: %s) to client for session %s", event.Type, event.ID, sessionID)
			fmt.Fprintf(w, "event: %s\ndata: %s\n\n", event.Type, string(dataBytes))
			flusher.Flush()
		}
	}
}

// handleAgentCommand (Example, if you want to send commands to ADK via Go backend's SSE)
func (s *Server) handleAgentCommand(w http.ResponseWriter, r *http.Request) {
	type CommandRequest struct {
		SessionID string      `json:"session_id"`          // Target ADK session_id
		UserID    string      `json:"user_id,omitempty"`   // Supabase User ID (optional, for logging/context)
		Command   string      `json:"command"`             // The command name/type
		Payload   interface{} `json:"payload,omitempty"` // Command-specific data
	}

	var cmdReq CommandRequest
	if err := json.NewDecoder(r.Body).Decode(&cmdReq); err != nil {
		respondWithError(w, http.StatusBadRequest, "Invalid command payload: "+err.Error())
		return
	}
	defer r.Body.Close()

	if cmdReq.SessionID == "" {
		respondWithError(w, http.StatusBadRequest, "session_id (for ADK) required for commands")
		return
	}
	if cmdReq.Command == "" {
		respondWithError(w, http.StatusBadRequest, "command is required")
		return
	}

	log.Printf("Received command for ADK session %s: %s, Supabase User: %s, Payload: %v", cmdReq.SessionID, cmdReq.Command, cmdReq.UserID, cmdReq.Payload)

	// Acknowledge receipt via SSE to the *originating* session (if that's the design)
	// Or, if command is meant for a different session, adjust SSE publishing.
	// This example assumes command is for the session_id in the request.
	s.sseClientMgr.Publish(cmdReq.SessionID, "command_ack", map[string]interface{}{
		"command_received": cmdReq.Command,
		"status":           "acknowledged_by_backend",
		"details":          "Processing via ADK pending.", // Or forward command to ADK if that's the flow
		"original_payload": cmdReq.Payload,
	})

	// HTTP response indicates command was received by Go backend.
	// Actual processing/forwarding to ADK would happen here or in a separate goroutine.
	respondWithJSON(w, http.StatusOK, map[string]string{"message": "Command '" + cmdReq.Command + "' received by Go backend, acknowledged via SSE."})
}

// --- ADK Task Execution Handler (for non-streaming, background-like tasks) ---

func (s *Server) handleExecuteADKTask(w http.ResponseWriter, r *http.Request) {
	type TaskRequest struct {
		UserID          string                 `json:"user_id,omitempty"`           // Supabase User ID
		ToolName        string                 `json:"tool_name,omitempty"`       // Optional: specific tool to call
		Parameters      map[string]interface{} `json:"parameters,omitempty"`      // Parameters for the tool
		TextInstruction string                 `json:"text,omitempty"`            // Natural language instruction for the agent
	}
	var taskReq TaskRequest
	if err := json.NewDecoder(r.Body).Decode(&taskReq); err != nil {
		respondWithError(w, http.StatusBadRequest, "Invalid task request payload: "+err.Error())
		return
	}
	defer r.Body.Close()

	supabaseUserID := taskReq.UserID
	adkUserIDForTask := s.cfg.DefaultADKUserID // Default ADK user for tasks
	if supabaseUserID != "" {
		adkUserIDForTask = supabaseUserID // Use Supabase ID if provided
	} else {
		log.Println("Warning: Executing ADK task without a Supabase User ID. Context will be tied to the default ADK user.")
	}

	// Use a deterministic session ID for tasks related to a user, or a generic one
	adkTaskSessionID := fmt.Sprintf("background_task_%s", SanitizeForID(adkUserIDForTask))
	log.Printf("Using ADK Task Session ID: %s for ADK User: %s (derived from Supabase User: %s)", adkTaskSessionID, adkUserIDForTask, supabaseUserID)

	// --- Step 1: Ensure ADK Session Exists ---
	adkSessionURL := fmt.Sprintf("%s/apps/%s/users/%s/sessions/%s", s.cfg.ADKAgentBaseURL, s.cfg.ADKAgentAppName, adkUserIDForTask, adkTaskSessionID)
	adkSessionPayload := ADKCreateSessionPayload{State: map[string]interface{}{}} // Empty state for session creation
	sessionPayloadBytes, err := json.Marshal(adkSessionPayload)
	if err != nil {
		respondWithError(w, http.StatusInternalServerError, "Error marshalling ADK session creation payload for task: "+err.Error())
		return
	}
	adkSessionReq, err := http.NewRequestWithContext(r.Context(), http.MethodPost, adkSessionURL, bytes.NewBuffer(sessionPayloadBytes))
	if err != nil {
		respondWithError(w, http.StatusInternalServerError, "Error creating ADK session request for task: "+err.Error())
		return
	}
	adkSessionReq.Header.Set("Content-Type", "application/json")

	log.Printf("Attempting to create/ensure ADK session for task: %s", adkSessionURL)
	adkSessionResp, err := s.httpClient.Do(adkSessionReq)
	if err != nil {
		respondWithError(w, http.StatusServiceUnavailable, "Error contacting ADK agent to ensure session for task: "+err.Error())
		return
	}
	// Read the body for potential error message checking
	sessionRespBodyBytes, readErr := io.ReadAll(adkSessionResp.Body)
	if readErr != nil {
		adkSessionResp.Body.Close() // Close original body if read fails
		log.Printf("Failed to read ADK session response body for task. ADK Status: %d. Error: %v", adkSessionResp.StatusCode, readErr)
		respondWithError(w, http.StatusInternalServerError, fmt.Sprintf("Failed to read ADK session response for task. ADK Status: %d", adkSessionResp.StatusCode))
		return
	}
	adkSessionResp.Body.Close() // Close original body now that it's read

	// Check status codes for "session ensured"
	sessionEnsured := false
	if adkSessionResp.StatusCode == http.StatusOK ||
		adkSessionResp.StatusCode == http.StatusCreated ||
		adkSessionResp.StatusCode == http.StatusConflict {
		sessionEnsured = true
	} else if adkSessionResp.StatusCode == http.StatusBadRequest {
		if strings.Contains(string(sessionRespBodyBytes), "Session already exists") {
			sessionEnsured = true
			log.Printf("ADK session for task already exists (confirmed by 400 response with specific message) for ADK User %s, Session %s. Proceeding.", adkUserIDForTask, adkTaskSessionID)
		}
	}

	if !sessionEnsured {
		log.Printf("Failed to ensure ADK session for task. ADK Status: %d, Body: %s", adkSessionResp.StatusCode, string(sessionRespBodyBytes))
		w.Header().Set("Content-Type", "application/json") // Ensure JSON for error response
		w.WriteHeader(adkSessionResp.StatusCode)          // Forward ADK's status code
		w.Write(sessionRespBodyBytes)                      // Forward ADK's error body
		return
	}
	log.Printf("ADK session ensured for task (Status: %d). Proceeding to set state and run.", adkSessionResp.StatusCode)
	// --- End Step 1 ---

	// --- Step 2: Prepare and Set Auth Context in ADK Session State (if needed) ---
	var authCtx map[string]interface{}
	if supabaseUserID != "" &&
		(strings.Contains(strings.ToLower(taskReq.ToolName), "gmail") ||
			(taskReq.TextInstruction != "" && (strings.Contains(strings.ToLower(taskReq.TextInstruction), "gmail") || strings.Contains(strings.ToLower(taskReq.TextInstruction), "google")))) {
		log.Printf("Task for Supabase user %s suggests Google service, preparing auth context.", supabaseUserID)
		authCtx = s.prepareAuthContextForADK(r.Context(), supabaseUserID)
		if authCtx != nil {
			sessionStateUpdate := map[string]interface{}{"current_auth_context": authCtx}
			if err := s.updateADKSessionState(r.Context(), adkUserIDForTask, adkTaskSessionID, sessionStateUpdate); err != nil {
				log.Printf("Warning: Failed to update ADK session state with auth_context for %s/%s: %v. Task may fail if auth is required.", adkUserIDForTask, adkTaskSessionID, err)
				// Do not hard fail here, let the ADK agent attempt the task. It might not need auth or might handle missing auth.
			} else {
				log.Printf("Successfully set auth_context in ADK session state for %s/%s.", adkUserIDForTask, adkTaskSessionID)
			}
		} else {
			log.Printf("Auth context for Supabase user %s could not be prepared for task in ADK session %s. Task may fail if auth is required.", supabaseUserID, adkTaskSessionID)
		}
	}
	// --- End Step 2 ---


	// --- Step 3: Call ADK /run ---
	adkMessageText := taskReq.TextInstruction
	if adkMessageText == "" {
		if taskReq.ToolName == "" {
			respondWithError(w, http.StatusBadRequest, "Either 'text' (natural language instruction) or 'tool_name' is required for tasks")
			return
		}
		paramsJSON, _ := json.Marshal(taskReq.Parameters)
		adkMessageText = fmt.Sprintf("Execute tool '%s' with parameters: %s", taskReq.ToolName, string(paramsJSON))
	}

	adkRunURL := fmt.Sprintf("%s/run", s.cfg.ADKAgentBaseURL)
	adkRunPayload := ADKRunPayload{
		AppName:   s.cfg.ADKAgentAppName,
		UserID:    adkUserIDForTask,
		SessionID: adkTaskSessionID,
		NewMessage: ADKNewMessage{
			Role:  "user",
			Parts: []ADKNewMessagePart{{Text: adkMessageText}},
		},
		Stream: false, // Background tasks typically expect a single response
		// AuthContext: authCtx, // REMOVED - auth_context is now set via session state PUT
	}

	runPayloadBytes, err := json.Marshal(adkRunPayload)
	if err != nil {
		respondWithError(w, http.StatusInternalServerError, "Error marshalling ADK /run payload for task: "+err.Error())
		return
	}

	adkRunReq, err := http.NewRequestWithContext(r.Context(), http.MethodPost, adkRunURL, bytes.NewBuffer(runPayloadBytes))
	if err != nil {
		respondWithError(w, http.StatusInternalServerError, "Error creating ADK /run request for task: "+err.Error())
		return
	}
	adkRunReq.Header.Set("Content-Type", "application/json")
	adkRunReq.Header.Set("Accept", "application/json")

	log.Printf("Forwarding background task to ADK /run (ADK User: %s, ADK Task Session: %s, Stream: false)",
		adkUserIDForTask, adkTaskSessionID)

	adkRunResp, err := s.httpClient.Do(adkRunReq)
	if err != nil {
		respondWithError(w, http.StatusServiceUnavailable, "Error contacting ADK agent /run for task: "+err.Error())
		return
	}
	defer adkRunResp.Body.Close()

	adkRunBodyBytes, err := io.ReadAll(adkRunResp.Body)
	if err != nil {
		respondWithError(w, http.StatusInternalServerError, "Failed to read ADK agent task /run response")
		return
	}
	log.Printf("ADK /run background task response (Status: %d) for ADK User: %s, TaskSession: %s. Response Preview: %.200s...",
		adkRunResp.StatusCode, adkUserIDForTask, adkTaskSessionID, string(adkRunBodyBytes))

	var adkResponseData interface{}
	if err := json.Unmarshal(adkRunBodyBytes, &adkResponseData); err != nil {
		log.Printf("ADK /run task response for Session %s was not valid JSON. Content: %s", adkTaskSessionID, string(adkRunBodyBytes))
		if adkRunResp.StatusCode >= 200 && adkRunResp.StatusCode < 300 {
			respondWithJSON(w, adkRunResp.StatusCode, map[string]string{"task_session_id_echo": adkTaskSessionID, "raw_adk_response": string(adkRunBodyBytes)})
		} else {
			respondWithError(w, adkRunResp.StatusCode, fmt.Sprintf("ADK task /run failed (non-JSON response from ADK): %s", string(adkRunBodyBytes)))
		}
		return
	}

	if adkRunResp.StatusCode >= 200 && adkRunResp.StatusCode < 300 {
		if respMap, ok := adkResponseData.(map[string]interface{}); ok {
			respMap["task_session_id_echo"] = adkTaskSessionID
			respondWithJSON(w, adkRunResp.StatusCode, respMap)
		} else {
			respondWithJSON(w, adkRunResp.StatusCode, map[string]interface{}{"task_session_id_echo": adkTaskSessionID, "adk_response": adkResponseData})
		}
	} else {
		log.Printf("ADK /run returned error status %d for background task, with JSON body: %v", adkRunResp.StatusCode, adkResponseData)
		if respMap, ok := adkResponseData.(map[string]interface{}); ok {
			respMap["task_session_id_echo"] = adkTaskSessionID
			respondWithJSON(w, adkRunResp.StatusCode, respMap)
		} else {
			respondWithJSON(w, adkRunResp.StatusCode, map[string]interface{}{
				"task_session_id_echo":    adkTaskSessionID,
				"error":                   "ADK /run failed for background task with non-map JSON response",
				"adk_original_response": adkResponseData,
			})
		}
	}
}

// --- Transcript Logging Handler ---
type TranscriptPayload struct {
	Speaker   string `json:"speaker"`
	Text      string `json:"text"`
	Timestamp string `json:"timestamp"` // Expecting ISO 8601 format like "2023-10-26T10:00:00Z"
}

func (s *Server) handleTranscript(w http.ResponseWriter, r *http.Request) {
	var payload TranscriptPayload
	if err := json.NewDecoder(r.Body).Decode(&payload); err != nil {
		log.Printf("Error decoding transcript payload: %v", err)
		respondWithError(w, http.StatusBadRequest, "Invalid request body for transcript")
		return
	}
	defer r.Body.Close()

	// Basic validation
	payload.Text = strings.TrimSpace(payload.Text)
	if payload.Speaker == "" || payload.Text == "" {
		respondWithError(w, http.StatusBadRequest, "Bad Request: Missing speaker or text in transcript.")
		return
	}

	// Parse timestamp, default to now if missing or unparseable
	var parsedTimestamp time.Time
	var errParse error
	if payload.Timestamp != "" {
		// Try common ISO 8601 formats, including with milliseconds and Z suffix
		formatsToTry := []string{
			time.RFC3339Nano, // "2006-01-02T15:04:05.999999999Z07:00"
			time.RFC3339,     // "2006-01-02T15:04:05Z07:00"
			"2006-01-02T15:04:05.000Z07:00", // Common JS Date.toISOString()
			"2006-01-02T15:04:05Z07:00",    // Without milliseconds
			time.RFC1123Z,
			time.RFC1123,
		}
		for _, fmtStr := range formatsToTry {
			parsedTimestamp, errParse = time.Parse(fmtStr, payload.Timestamp)
			if errParse == nil {
				break // Success
			}
		}
		if errParse != nil {
			log.Printf("Could not parse provided timestamp '%s' (Error: %v), defaulting to now (UTC)", payload.Timestamp, errParse)
			parsedTimestamp = time.Now().UTC()
		}
	} else {
		parsedTimestamp = time.Now().UTC()
	}

	// Log the received transcript (preview for brevity)
	logTextPreview := payload.Text
	maxPrevLen := 100
	if len(logTextPreview) > maxPrevLen {
		logTextPreview = logTextPreview[:maxPrevLen] + "..."
	}
	log.Printf("[Transcript Log] Speaker: %s, Time: %s, Preview: %q, FullLength: %d",
		payload.Speaker, parsedTimestamp.Format(time.RFC3339), logTextPreview, len(payload.Text))

	// --- Database Operations ---
	ctx := r.Context() // Use request context for DB ops

	// Assuming a single chat context for now (e.g., chat_id = 1)
	// This could be made dynamic if your app supports multiple chat rooms/sessions for logging
	chatID := 1 // Example chat ID

	// Ensure chat exists
	if err := s.db.EnsureChatExists(ctx, chatID); err != nil {
		log.Printf("Error ensuring chat %d exists for transcript logging: %v", chatID, err)
		respondWithError(w, http.StatusInternalServerError, "Failed to ensure chat session for logging transcript")
		return
	}

	// Get or create user ID
	userID, err := s.db.GetOrCreateChatUserByHandle(ctx, payload.Speaker)
	if err != nil {
		log.Printf("Error getting/creating user '%s' for transcript logging: %v", payload.Speaker, err)
		respondWithError(w, http.StatusInternalServerError, "Failed to process user for logging transcript")
		return
	}

	// Potentially update summary (simplified logic, consider background job for intensive summarization)
	// This is a basic example; real summarization might be more complex
	allChatTextForSummary, err := s.db.GetAllChatLinesText(ctx, chatID)
	if err != nil {
		log.Printf("Error fetching existing chat text for summarization (Transcript Log, ChatID %d): %v", chatID, err)
		// Continue to save the line even if summarization context fails
	} else {
		fullTextToConsider := allChatTextForSummary + "\n" + payload.Text // Append new line
		// Only summarize if text is substantial and summarizer is configured
		if len(fullTextToConsider) > s.cfg.SummarizerMaxTokens*3 && s.smrz != nil { // Example threshold
			log.Printf("Text length (%d) for ChatID %d (Transcript Log) exceeds threshold, attempting summarization.", len(fullTextToConsider), chatID)
			summary, sumErr := s.smrz.Summarize(ctx, fullTextToConsider)
			if sumErr == nil && strings.TrimSpace(summary) != "" {
				if dbErr := s.db.UpdateChatSummary(ctx, chatID, summary); dbErr != nil {
					log.Printf("Error updating chat summary for ChatID %d (Transcript Log): %v", chatID, dbErr)
				} else {
					log.Printf("ChatID %d summary updated via Transcript Log. New summary length: %d", chatID, len(summary))
				}
			} else if sumErr != nil {
				log.Printf("Summarization failed for ChatID %d (Transcript Log): %v", chatID, sumErr)
			}
		}
	}

	// Save the chat line
	if err := s.db.SaveChatLine(ctx, chatID, userID, payload.Text, parsedTimestamp); err != nil {
		log.Printf("Error saving chat line for ChatID %d, UserID %d (Transcript Log): %v", chatID, userID, err)
		respondWithError(w, http.StatusInternalServerError, "Failed to save transcript log line")
		return
	}

	respondWithJSON(w, http.StatusOK, map[string]string{"message": "Transcript logged successfully"})
}

// --- Utility Functions ---
func respondWithJSON(w http.ResponseWriter, code int, payload interface{}) {
	response, err := json.Marshal(payload)
	if err != nil {
		log.Printf("Error marshalling JSON response: %v", err)
		// Fallback to a simpler error message if marshalling the payload fails
		http.Error(w, `{"error": "Internal server error during JSON marshalling"}`, http.StatusInternalServerError)
		return
	}
	w.Header().Set("Content-Type", "application/json")
	w.WriteHeader(code)
	w.Write(response)
}

func respondWithError(w http.ResponseWriter, code int, message string) {
	respondWithJSON(w, code, map[string]string{"error": message})
}

// SanitizeForID creates a string safe for use as part of an ID (e.g., session ID component).
func SanitizeForID(input string) string {
	var result strings.Builder
	for _, r := range input {
		if (r >= 'a' && r <= 'z') || (r >= 'A' && r <= 'Z') || (r >= '0' && r <= '9') {
			result.WriteRune(r)
		} else {
			result.WriteRune('_') // Replace non-alphanumeric with underscore
		}
	}
	const maxLength = 60 // Increased max length slightly for user IDs
	if result.Len() > maxLength {
		return result.String()[:maxLength]
	}
	if result.Len() == 0 { // Handle empty or all-invalid input
		return "default_id_part"
	}
	return result.String()
}<|MERGE_RESOLUTION|>--- conflicted
+++ resolved
@@ -7,13 +7,11 @@
 	"encoding/json"
 	"errors"
 	"fmt"
-<<<<<<< HEAD
-=======
-	"github.com/go-chi/chi/v5"
+  "github.com/go-chi/chi/v5"
 	"github.com/go-chi/chi/v5/middleware"
 	"github.com/go-chi/cors"
+	"golang.org/x/oauth2/google"
 	"github.com/tiktoken-go/tokenizer"
->>>>>>> 734d4a4e
 	"io"
 	"log"
 	"net/http"
@@ -21,14 +19,6 @@
 	"strings"
 	"sync"
 	"time"
-<<<<<<< HEAD
-
-	"github.com/go-chi/chi/v5"
-	"github.com/go-chi/chi/v5/middleware"
-	"github.com/go-chi/cors"
-	"golang.org/x/oauth2/google"
-=======
->>>>>>> 734d4a4e
 )
 
 // SSEClientManager and related structs (SSEEvent, sseClientRegistrationHelper)
@@ -138,15 +128,9 @@
 
 	// CORS configuration
 	r.Use(cors.Handler(cors.Options{
-<<<<<<< HEAD
-		AllowedOrigins:   []string{"http://localhost:3000", "https://*.projecttheta.ai", s.cfg.FrontendURL}, // Add your production frontend URL
-		AllowedMethods:   []string{"GET", "POST", "PUT", "DELETE", "OPTIONS"},
-		AllowedHeaders:   []string{"Accept", "Authorization", "Content-Type", "X-CSRF-Token", "X-Session-ID"},
-=======
 		AllowedOrigins:   []string{"https://projecttheata-frontend.onrender.com"},
 		AllowedMethods:   []string{"GET", "POST", "PUT", "DELETE", "OPTIONS", "PATCH"},
 		AllowedHeaders:   []string{"Accept", "Authorization", "Content-Type", "X-CSRF-Token"},
->>>>>>> 734d4a4e
 		ExposedHeaders:   []string{"Link"},
 		AllowCredentials: true,
 		MaxAge:           300, // Maximum value not ignored by any major browsers
@@ -156,11 +140,8 @@
 		w.Write([]byte("pong from /ping"))
 	})
 	r.Get("/", s.HelloWorldHandler)
-<<<<<<< HEAD
-=======
 	r.Get("/wolf", s.WolfFromAlpha)
 	r.Post("/text", s.handleTranscript)
->>>>>>> 734d4a4e
 	r.Get("/health", s.healthHandler)
 	r.Get("/health/summarizer", s.summarizerHealthHandler)
 
@@ -190,8 +171,7 @@
 	return r
 }
 
-<<<<<<< HEAD
-=======
+
 // REMOVED: countTokens function (no longer drives summarization)
 // func countTokens(text string, encoding tokenizer.Encoding) (int, error) { ... }
 func (s *Server) WolfFromAlpha(w http.ResponseWriter, r *http.Request) {
@@ -256,7 +236,7 @@
 		// If we can't write the response, there isn't much we can do.
 	}
 }
->>>>>>> 734d4a4e
+
 func (s *Server) HelloWorldHandler(w http.ResponseWriter, r *http.Request) {
 	respondWithJSON(w, http.StatusOK, map[string]string{"message": "Hello World from Go Backend!"})
 }
@@ -698,7 +678,6 @@
 	w.Header().Set("Connection", "keep-alive")
 	w.Header().Set("Access-Control-Allow-Origin", "*") // Already handled by CORS middleware, but doesn't hurt
 
-<<<<<<< HEAD
 	sessionID := r.Header.Get("X-Session-ID") // Prefer header for session ID
 	if sessionID == "" {
 		sessionID = r.URL.Query().Get("session_id") // Fallback to query param
@@ -726,39 +705,18 @@
 	flusher.Flush()
 
 	ctx := r.Context()
-=======
-	// You may need this locally for CORS requests
-
-	w.Header().Set("Access-Control-Allow-Origin", "https://projecttheata-frontend.onrender.com")
-	w.Header().Set("Access-Control-Allow-Credentials", "true")
-	// Create a channel for client disconnection
-	clientGone := r.Context().Done()
-
-	rc := http.NewResponseController(w)
-	t := time.NewTicker(time.Second * 30)
-	defer t.Stop()
->>>>>>> 734d4a4e
+
 	for {
 		select {
 		case <-ctx.Done(): // Client disconnected
 			log.Printf("SSE client disconnected (context done) for session: %s", sessionID)
 			return
-<<<<<<< HEAD
+      
 		case event, open := <-clientChan:
 			if !open {
 				// Channel was closed by the manager (e.g., max clients reached for session, or manager shutting down)
 				log.Printf("SSE client channel closed by manager for session: %s. Handler exiting.", sessionID)
 				return
-=======
-
-		case <-t.C:
-			answer := "<answerFromTool>*California Poppy:* This is an herb with sedative and anxiolytic properties. Unlike the opium poppy, California poppy (Eschscholzia californica) contains different alkaloids (like californidine) that have mild calming effects. There is sparse scientific research on California poppy alone, but it has traditionally been used for **insomnia and anxiety** in herbal medicine. One study of a combination formula (California poppy plus magnesium and hawthorn) found it helped reduce anxiety and improve sleep in mild-to-moderate generalized anxiety disorder. In Ferriss’s context, a few drops of tincture likely serve to ease pre-sleep tension. The evidence is limited, but the risk is low – California poppy is not addictive and doesn’t contain morphine or codeine. It’s more of a folk remedy with some pharmacological basis (it binds to GABA receptors weakly). Practically, it can help people *relax* into sleep, complementing melatonin which is more about the circadian signal.</answerFromTool>"
-			msg := sseMessage{
-				ToolID:     "123",
-				ToolAnswer: answer,
-				ToolType:   "DR",
-				ToolStatus: false,
->>>>>>> 734d4a4e
 			}
 			var dataBytes []byte
 			var marshalErr error
