package database

import (
	"backend/migrations"
	"context"
	"database/sql"
	"errors"
	"fmt"
	"io/fs"
	"log"
	"net/url"
	"os"
	"strconv"
	"strings"
	"time"

	_ "github.com/jackc/pgx/v5/stdlib"
	_ "github.com/joho/godotenv/autoload"
	"github.com/pressly/goose/v3"
)

<<<<<<< HEAD
// Struct definitions remain the same...
=======
type ChatWithDetails struct {
	Chat
	ParticipantCount int        `json:"participant_count"`
	LastMessage      string     `json:"last_message,omitempty"`
	LastMessageAt    *time.Time `json:"last_message_at,omitempty"`
}
type Chat struct {
	ID        int            `json:"id"`
	Title     string         `json:"title"`
	Summary   sql.NullString `json:"summary,omitempty"`
	CreatedBy sql.NullInt64  `json:"created_by,omitempty"`
	CreatedAt time.Time      `json:"created_at"`
	UpdatedAt time.Time      `json:"updated_at"`
	IsActive  bool           `json:"is_active"`
}

// ChatLine represents a row fetched from chat_line, potentially with user handle
>>>>>>> 3b712365
type ChatLine struct {
	ID         int64
	ChatID     int
	UserID     int
	UserHandle string
	LineText   string
	CreatedAt  time.Time
}

type LastMessagePreview struct {
	Text      string    `json:"text"`
	Speaker   string    `json:"speaker"`
	Timestamp time.Time `json:"timestamp"`
}

type Chat struct {
	ID               int                 `json:"id"`
	Title            string              `json:"title"`
	ParticipantCount int                 `json:"participant_count"`
	UserRole         string              `json:"user_role"`
	LastMessage      *LastMessagePreview `json:"last_message"`
	CreatedAt        time.Time           `json:"created_at"`
	UpdatedAt        time.Time           `json:"updated_at"`
}

type UserGoogleToken struct {
	ID                    string
	SupabaseUserID        string
	EncryptedAccessToken  string
	EncryptedRefreshToken sql.NullString
	TokenExpiry           sql.NullTime
	Scopes                []string
	CreatedAt             time.Time
	UpdatedAt             time.Time
	NeedsNewRefreshToken  bool
}

type Service interface {
	Health() map[string]string
	Close() error
	GetOrCreateChatUserByHandle(ctx context.Context, handle string) (int, error)
	SaveChatLine(ctx context.Context, chatID int, userID int, text string, timestamp time.Time) error
	EnsureChatExists(ctx context.Context, chatID int) error
	GetTotalChatLength(ctx context.Context, chatID int) (int, error)
	GetChatHistory(ctx context.Context, chatID int) ([]ChatLine, error)
	UpdateChatSummary(ctx context.Context, chatID int, summary string) error
	GetAllChatLinesText(ctx context.Context, chatid int) (string, error)
	GetUserGoogleToken(ctx context.Context, supabaseUserID string) (*UserGoogleToken, error)
	SaveOrUpdateUserGoogleToken(ctx context.Context, token UserGoogleToken) error
<<<<<<< HEAD
	CreateChat(ctx context.Context, title string, userID string) (*Chat, error)
	GetChatsForUser(ctx context.Context, userID string) ([]Chat, error)
	UpdateChat(ctx context.Context, chatID int, title string, userID string) error
	DeleteChat(ctx context.Context, chatID int, userID string) error
=======
	CreateChat(ctx context.Context, title string, createdBy int) (*Chat, error)
	GetUserChats(ctx context.Context, userID int) ([]ChatWithDetails, error)
	GetChatByID(ctx context.Context, chatID, userID int) (*Chat, error)
	AddUserToChat(ctx context.Context, chatID, userID int, role string) error
	UpdateChatTitle(ctx context.Context, chatID int, title string, userID int) error

	DeleteChat(ctx context.Context, chatID, userID int) error
>>>>>>> 3b712365
}

type service struct {
	db *sql.DB
}

var (
	database   = os.Getenv("BLUEPRINT_DB_DATABASE")
	password   = os.Getenv("BLUEPRINT_DB_PASSWORD")
	username   = os.Getenv("BLUEPRINT_DB_USERNAME")
	port       = os.Getenv("BLUEPRINT_DB_PORT")
	host       = os.Getenv("BLUEPRINT_DB_HOST")
	schema     = os.Getenv("BLUEPRINT_DB_SCHEMA")
	dbInstance *service
)

func New() Service {
	if dbInstance != nil {
		return dbInstance
	}

	// *** THE FIX IS HERE: Add ',auth' to the search_path parameter ***
	// This tells PostgreSQL to look for tables in our main schema AND the auth schema.
	connStr := fmt.Sprintf(
		"postgresql://%s:%s@%s:%s/%s?sslmode=disable&search_path=%s,auth",
		username,
		url.QueryEscape(password),
		host,
		port,
		database,
		url.QueryEscape(schema),
	)
	log.Printf("Attempting to connect to database with search_path including 'auth'")

	db, err := sql.Open("pgx", connStr)
	if err != nil {
		log.Fatalf("Failed to open database connection: %v", err)
	}

	ctx, cancel := context.WithTimeout(context.Background(), 5*time.Second)
	defer cancel()
	if err = db.PingContext(ctx); err != nil {
		db.Close()
		log.Fatalf("Failed to ping database after open: %v", err)
	}
	log.Println("Successfully connected to the database.")

	if schema != "" && schema != "public" {
		checkSchemaQuery := `SELECT EXISTS(SELECT 1 FROM information_schema.schemata WHERE schema_name = $1)`
		var exists bool
		if err := db.QueryRowContext(ctx, checkSchemaQuery, schema).Scan(&exists); err != nil {
			db.Close()
			log.Fatalf("Failed to check if schema '%s' exists: %v", schema, err)
		}
		if !exists {
			log.Printf("Schema '%s' does not exist. Creating...", schema)
			if _, err := db.ExecContext(ctx, fmt.Sprintf("CREATE SCHEMA IF NOT EXISTS %s", schema)); err != nil {
				db.Close()
				log.Fatalf("Failed to create schema '%s': %v", schema, err)
			}
			log.Printf("Schema '%s' created successfully.", schema)
		}
	} else {
		log.Printf("Using default schema or schema is 'public', no schema creation check needed beyond search_path.")
	}

	log.Println("Applying database migrations...")
	if err := MigrateFs(db, migrations.FS, "."); err != nil {
		if statusErr := MigrateStatus(db, "."); statusErr != nil {
			log.Printf("Additionally failed to get migration status: %v", statusErr)
		}
		db.Close()
		log.Fatalf("Migration error during New(): %v. Check previous logs for details and migration status.", err)
	}
	log.Println("Database migrations applied successfully.")

	dbInstance = &service{db: db}
	return dbInstance
}

// --- ALL OTHER METHODS (Health, CreateChat, GetChatsForUser, etc.) remain unchanged ---
// The rest of the file is identical to the previous version.
func (s *service) Health() map[string]string {
	ctx, cancel := context.WithTimeout(context.Background(), 1*time.Second)
	defer cancel()

	stats := make(map[string]string)

	err := s.db.PingContext(ctx)
	if err != nil {
		stats["status"] = "down"
		stats["error"] = fmt.Sprintf("db down: %v", err)
		log.Printf("Health check: db down: %v", err)
		return stats
	}

	stats["status"] = "up"
	stats["message"] = "It's healthy"
	dbStats := s.db.Stats()
	stats["open_connections"] = strconv.Itoa(dbStats.OpenConnections)
	stats["in_use"] = strconv.Itoa(dbStats.InUse)
	stats["idle"] = strconv.Itoa(dbStats.Idle)
	stats["wait_count"] = strconv.FormatInt(dbStats.WaitCount, 10)
	stats["wait_duration"] = dbStats.WaitDuration.String()
	stats["max_idle_closed"] = strconv.FormatInt(dbStats.MaxIdleClosed, 10)
	stats["max_lifetime_closed"] = strconv.FormatInt(dbStats.MaxLifetimeClosed, 10)

	if dbStats.OpenConnections > 40 {
		stats["message"] = "It's healthy (but potentially high load - " + strconv.Itoa(dbStats.OpenConnections) + " connections)"
	}

	return stats
}

func (s *service) EnsureChatExists(ctx context.Context, chatID int) error {
	query := `INSERT INTO chat (id) VALUES ($1) ON CONFLICT (id) DO NOTHING`
	_, err := s.db.ExecContext(ctx, query, chatID)
	if err != nil {
		return fmt.Errorf("failed to ensure chat exists (id %d): %w", chatID, err)
	}
	return nil
}

func (s *service) GetOrCreateChatUserByHandle(ctx context.Context, handle string) (int, error) {
	var userID int
	tx, err := s.db.BeginTx(ctx, nil)
	if err != nil {
		return 0, fmt.Errorf("failed to begin transaction: %w", err)
	}
	defer tx.Rollback()

	selectQuery := `SELECT id FROM chat_user WHERE handle = $1 FOR UPDATE`
	err = tx.QueryRowContext(ctx, selectQuery, handle).Scan(&userID)
	if err == nil {
		if errCommit := tx.Commit(); errCommit != nil {
			return 0, fmt.Errorf("failed to commit transaction after finding user: %w", errCommit)
		}
		//return userID, nil
		// TODO Need to be fixed
		return 1, nil
	}
	if errors.Is(err, sql.ErrNoRows) {
		insertQuery := `INSERT INTO chat_user (handle) VALUES ($1) RETURNING id`
		errInsert := tx.QueryRowContext(ctx, insertQuery, handle).Scan(&userID)
		if errInsert != nil {
			return 0, fmt.Errorf("failed to insert new chat user '%s': %w", handle, errInsert)
		}
		if errCommit := tx.Commit(); errCommit != nil {
			return 0, fmt.Errorf("failed to commit transaction after inserting user: %w", errCommit)
		}
		return userID, nil
	}
	return 0, fmt.Errorf("failed to query chat user '%s': %w", handle, err)
}

<<<<<<< HEAD
func (s *service) SaveChatLine(ctx context.Context, chatID int, userID int, text string, timestamp time.Time) error {
	query := `INSERT INTO chat_line (chat_id, user_id, line_text, created_at) VALUES ($1, $2, $3, $4)`
	_, err := s.db.ExecContext(ctx, query, chatID, userID, text, timestamp)
	if err != nil {
		return fmt.Errorf("failed to insert chat line: %w", err)
	}
	return nil
}
=======
/*func (s *service) SaveChatLine(ctx context.Context, chatID int, userID int, text string, timestamp time.Time) error {*/
/*query := `INSERT INTO chat_line (chat_id, user_id, line_text, created_at) VALUES ($1, $2, $3, $4)`*/
/*_, err := s.db.ExecContext(ctx, query, chatID, userID, text, timestamp)*/
/*if err != nil {*/
/*return fmt.Errorf("failed to insert chat line: %w", err)*/
/*}*/
/*return nil*/
/*}*/
>>>>>>> 3b712365

func (s *service) GetTotalChatLength(ctx context.Context, chatID int) (int, error) {
	var totalLength int
	query := `SELECT COALESCE(SUM(LENGTH(line_text)), 0) FROM chat_line WHERE chat_id = $1`
	err := s.db.QueryRowContext(ctx, query, chatID).Scan(&totalLength)
	if err != nil {
		if errors.Is(err, sql.ErrNoRows) {
			return 0, nil
		}
		return 0, fmt.Errorf("failed to query total chat length for chat_id %d: %w", chatID, err)
	}
	return totalLength, nil
}

func (s *service) GetChatHistory(ctx context.Context, chatID int) ([]ChatLine, error) {
	query := `
		SELECT
			cl.id, cl.chat_id, cl.user_id, cu.handle, cl.line_text, cl.created_at
		FROM
			chat_line cl
		JOIN
			chat_user cu ON cl.user_id = cu.id
		WHERE
			cl.chat_id = $1
		ORDER BY
			cl.created_at ASC`

	rows, err := s.db.QueryContext(ctx, query, chatID)
	if err != nil {
		return nil, fmt.Errorf("failed to query chat history for chat_id %d: %w", chatID, err)
	}
	defer rows.Close()

	var history []ChatLine
	for rows.Next() {
		var line ChatLine
		err := rows.Scan(
			&line.ID,
			&line.ChatID,
			&line.UserID,
			&line.UserHandle,
			&line.LineText,
			&line.CreatedAt,
		)
		if err != nil {
			log.Printf("Error scanning chat line row for chat_id %d: %v", chatID, err)
			continue
		}
		history = append(history, line)
	}
	if err = rows.Err(); err != nil {
		return nil, fmt.Errorf("error iterating over chat history rows for chat_id %d: %w", chatID, err)
	}
	return history, nil
}

func (s *service) UpdateChatSummary(ctx context.Context, chatID int, summary string) error {
	query := `UPDATE chat SET summary = $1 WHERE id = $2`
	result, err := s.db.ExecContext(ctx, query, summary, chatID)
	if err != nil {
		return fmt.Errorf("failed to update summary for chat_id %d: %w", chatID, err)
	}
	rowsAffected, err := result.RowsAffected()
	if err != nil {
		log.Printf("Could not determine rows affected for chat summary update (chat_id %d): %v", chatID, err)
	} else if rowsAffected == 0 {
		log.Printf("WARN: UpdateChatSummary affected 0 rows for chat_id %d. Does the chat exist?", chatID)
	}
	return nil
}

func (s *service) GetAllChatLinesText(ctx context.Context, chatID int) (string, error) {
	query := `SELECT line_text FROM chat_line WHERE chat_id = $1 ORDER BY created_at ASC`
	rows, err := s.db.QueryContext(ctx, query, chatID)
	if err != nil {
		if errors.Is(err, sql.ErrNoRows) {
			return "", nil
		}
		return "", fmt.Errorf("failed to query chat lines for chat_id %d: %w", chatID, err)
	}
	defer rows.Close()

	var lines []string
	for rows.Next() {
		var lineText string
		if err := rows.Scan(&lineText); err != nil {
			return "", fmt.Errorf("failed to scan chat line text for chat_id %d: %w", chatID, err)
		}
		lines = append(lines, lineText)
	}
	if err := rows.Err(); err != nil {
		return "", fmt.Errorf("error iterating over chat line rows for chat_id %d: %w", chatID, err)
	}
	return strings.Join(lines, "\n"), nil
}

func (s *service) CreateChat(ctx context.Context, title string, userID string) (*Chat, error) {
	tx, err := s.db.BeginTx(ctx, nil)
	if err != nil {
		return nil, fmt.Errorf("could not begin transaction: %w", err)
	}
	defer tx.Rollback()

	var chatID int
	var createdAt, updatedAt time.Time
	chatQuery := `INSERT INTO chat (title, created_by_user_id) VALUES ($1, $2) RETURNING id, created_at, updated_at`
	err = tx.QueryRowContext(ctx, chatQuery, title, userID).Scan(&chatID, &createdAt, &updatedAt)
	if err != nil {
		return nil, fmt.Errorf("could not create chat: %w", err)
	}

	participantQuery := `INSERT INTO chat_participants (chat_id, user_id, role) VALUES ($1, $2, 'owner')`
	_, err = tx.ExecContext(ctx, participantQuery, chatID, userID)
	if err != nil {
		return nil, fmt.Errorf("could not add creator as participant: %w", err)
	}

	if err = tx.Commit(); err != nil {
		return nil, fmt.Errorf("could not commit transaction: %w", err)
	}

	newChat := &Chat{
		ID:               chatID,
		Title:            title,
		ParticipantCount: 1,
		UserRole:         "owner",
		LastMessage:      nil,
		CreatedAt:        createdAt,
		UpdatedAt:        updatedAt,
	}

	return newChat, nil
}

func (s *service) GetChatsForUser(ctx context.Context, userID string) ([]Chat, error) {
	query := `
        WITH UserChats AS (
            SELECT
                cp.chat_id,
                cp.role
            FROM chat_participants cp
            WHERE cp.user_id = $1
        ),
        ChatInfo AS (
            SELECT
                c.id,
                c.title,
                c.created_at,
                c.updated_at,
                uc.role,
                (SELECT COUNT(*) FROM chat_participants WHERE chat_id = c.id) as participant_count
            FROM chat c
            JOIN UserChats uc ON c.id = uc.chat_id
        ),
        LastMessageInfo AS (
            SELECT
                cl.chat_id,
                cl.line_text,
                cu.handle as speaker,
                cl.created_at as timestamp,
                ROW_NUMBER() OVER(PARTITION BY cl.chat_id ORDER BY cl.created_at DESC) as rn
            FROM chat_line cl
            JOIN chat_user cu ON cl.user_id = cu.id
            WHERE cl.chat_id IN (SELECT chat_id FROM UserChats)
        )
        SELECT
            ci.id,
            ci.title,
            ci.participant_count,
            ci.role,
            ci.created_at,
            ci.updated_at,
            lmi.line_text,
            lmi.speaker,
            lmi.timestamp
        FROM ChatInfo ci
        LEFT JOIN LastMessageInfo lmi ON ci.id = lmi.chat_id AND lmi.rn = 1
        ORDER BY ci.updated_at DESC;
    `

	rows, err := s.db.QueryContext(ctx, query, userID)
	if err != nil {
		return nil, fmt.Errorf("failed to query chats for user %s: %w", userID, err)
	}
	defer rows.Close()

	var chats []Chat
	for rows.Next() {
		var chat Chat
		var lastMessageText, lastMessageSpeaker sql.NullString
		var lastMessageTimestamp sql.NullTime

		err := rows.Scan(
			&chat.ID,
			&chat.Title,
			&chat.ParticipantCount,
			&chat.UserRole,
			&chat.CreatedAt,
			&chat.UpdatedAt,
			&lastMessageText,
			&lastMessageSpeaker,
			&lastMessageTimestamp,
		)
		if err != nil {
			log.Printf("Error scanning chat row for user %s: %v", userID, err)
			continue
		}

		if lastMessageText.Valid {
			chat.LastMessage = &LastMessagePreview{
				Text:      lastMessageText.String,
				Speaker:   lastMessageSpeaker.String,
				Timestamp: lastMessageTimestamp.Time,
			}
		}
		chats = append(chats, chat)
	}
	if err = rows.Err(); err != nil {
		return nil, fmt.Errorf("error iterating over chat rows for user %s: %w", userID, err)
	}
	return chats, nil
}

func (s *service) UpdateChat(ctx context.Context, chatID int, title string, userID string) error {
	var role string
	checkQuery := `SELECT role FROM chat_participants WHERE chat_id = $1 AND user_id = $2`
	err := s.db.QueryRowContext(ctx, checkQuery, chatID, userID).Scan(&role)
	if err != nil {
		if errors.Is(err, sql.ErrNoRows) {
			return errors.New("user is not a participant of this chat")
		}
		return fmt.Errorf("failed to check user role: %w", err)
	}

	if role != "owner" {
		return errors.New("only the chat owner can change the title")
	}

	updateQuery := `UPDATE chat SET title = $1, updated_at = NOW() WHERE id = $2`
	_, err = s.db.ExecContext(ctx, updateQuery, title, chatID)
	if err != nil {
		return fmt.Errorf("failed to update chat title for chat_id %d: %w", chatID, err)
	}
	return nil
}

func (s *service) DeleteChat(ctx context.Context, chatID int, userID string) error {
	var role string
	checkQuery := `SELECT role FROM chat_participants WHERE chat_id = $1 AND user_id = $2`
	err := s.db.QueryRowContext(ctx, checkQuery, chatID, userID).Scan(&role)
	if err != nil {
		if errors.Is(err, sql.ErrNoRows) {
			return errors.New("user is not a participant of this chat")
		}
		return fmt.Errorf("failed to check user role: %w", err)
	}

	if role != "owner" {
		return errors.New("only the chat owner can delete the chat")
	}

	deleteQuery := `DELETE FROM chat WHERE id = $1`
	_, err = s.db.ExecContext(ctx, deleteQuery, chatID)
	if err != nil {
		return fmt.Errorf("failed to delete chat with id %d: %w", chatID, err)
	}
	return nil
}

func (s *service) GetUserGoogleToken(ctx context.Context, supabaseUserID string) (*UserGoogleToken, error) {
	query := `
		SELECT id, user_id, encrypted_access_token, encrypted_refresh_token, token_expiry, scopes, created_at, updated_at
		FROM user_google_tokens
		WHERE user_id = $1
	`
	row := s.db.QueryRowContext(ctx, query, supabaseUserID)
	var token UserGoogleToken
	var scopeArrayByteSlice []byte

	err := row.Scan(
		&token.ID,
		&token.SupabaseUserID,
		&token.EncryptedAccessToken,
		&token.EncryptedRefreshToken,
		&token.TokenExpiry,
		&scopeArrayByteSlice,
		&token.CreatedAt,
		&token.UpdatedAt,
	)

	if err != nil {
		if errors.Is(err, sql.ErrNoRows) {
			return nil, nil
		}
		return nil, fmt.Errorf("error fetching Google token for Supabase user_id %s: %w", supabaseUserID, err)
	}

	if scopeArrayByteSlice != nil {
		scopeString := string(scopeArrayByteSlice)
		scopeString = strings.Trim(scopeString, "{}")
		if scopeString != "" {
			token.Scopes = strings.Split(scopeString, ",")
		} else {
			token.Scopes = []string{}
		}
	} else {
		token.Scopes = []string{}
	}

	return &token, nil
}

func (s *service) SaveOrUpdateUserGoogleToken(ctx context.Context, token UserGoogleToken) error {
	var scopeLiteral sql.NullString
	if len(token.Scopes) > 0 {
		scopeLiteral.String = "{" + strings.Join(token.Scopes, ",") + "}"
		scopeLiteral.Valid = true
	} else {
		scopeLiteral.Valid = false
	}

	query := `
		INSERT INTO user_google_tokens (user_id, encrypted_access_token, encrypted_refresh_token, token_expiry, scopes, created_at, updated_at)
		VALUES ($1, $2, $3, $4, $5, NOW(), NOW())
		ON CONFLICT (user_id) DO UPDATE SET
			encrypted_access_token = EXCLUDED.encrypted_access_token,
			encrypted_refresh_token = COALESCE(EXCLUDED.encrypted_refresh_token, user_google_tokens.encrypted_refresh_token),
			token_expiry = EXCLUDED.token_expiry,
			scopes = EXCLUDED.scopes,
			updated_at = NOW()
		RETURNING id, created_at, updated_at
	`
	err := s.db.QueryRowContext(ctx, query,
		token.SupabaseUserID,
		token.EncryptedAccessToken,
		token.EncryptedRefreshToken,
		token.TokenExpiry,
		scopeLiteral,
	).Scan(&token.ID, &token.CreatedAt, &token.UpdatedAt)

	if err != nil {
		return fmt.Errorf("error saving/updating Google token for Supabase user_id %s: %w", token.SupabaseUserID, err)
	}
	log.Printf("Successfully saved/updated Google token for Supabase user %s (DB ID: %s)", token.SupabaseUserID, token.ID)
	return nil
}

func MigrateFs(db *sql.DB, migrationFS fs.FS, dir string) error {
	goose.SetBaseFS(migrationFS)
	defer func() {
		goose.SetBaseFS(nil)
	}()

	if err := goose.SetDialect("postgres"); err != nil {
		return fmt.Errorf("failed to set goose dialect to 'postgres': %w", err)
	}

	log.Printf("Running database migrations from directory '%s' within embedded FS...", dir)
	if err := goose.Up(db, dir); err != nil {
		log.Printf("Goose 'up' migration failed: %v. Checking migration status...", err)
		if statusErr := goose.Status(db, dir); statusErr != nil {
			log.Printf("Additionally failed to get goose migration status after 'up' failure: %v", statusErr)
		}
		return fmt.Errorf("goose 'up' migration failed: %w", err)
	}
	log.Println("Database migrations 'up' completed successfully.")
	return nil
}

func MigrateStatus(db *sql.DB, dir string) error {
	if err := goose.SetDialect("postgres"); err != nil {
		return fmt.Errorf("failed to set goose dialect: %w", err)
	}
	log.Println("Checking migration status...")
	if err := goose.Status(db, dir); err != nil {
		return fmt.Errorf("failed to get goose status: %w", err)
	}
	return nil
}

func (s *service) Close() error {
	if s.db != nil {
		log.Printf("Disconnecting from database: %s", database)
		return s.db.Close()
	}
	log.Println("Database connection already closed or never opened.")
	return nil
<<<<<<< HEAD
=======
}

// formatChatHistory and countTokens can remain if they are used by other parts,
// but they are not directly related to the Google token storage.

func (s *service) CreateChat(ctx context.Context, title string, createdBy int) (*Chat, error) {
	tx, err := s.db.BeginTx(ctx, nil)
	if err != nil {
		return nil, fmt.Errorf("failed to begin transaction: %w", err)
	}
	defer tx.Rollback()

	// Create the chat
	var chat Chat
	query := `
        INSERT INTO chat (title, created_by, created_at, updated_at)
        VALUES ($1, $2, NOW(), NOW())
        RETURNING id, title, created_by, created_at, updated_at, is_active
    `
	err = tx.QueryRowContext(ctx, query, title, createdBy).Scan(
		&chat.ID, &chat.Title, &chat.CreatedBy, &chat.CreatedAt, &chat.UpdatedAt, &chat.IsActive,
	)
	if err != nil {
		return nil, fmt.Errorf("failed to create chat: %w", err)
	}

	// Add creator as participant
	_, err = tx.ExecContext(ctx,
		"INSERT INTO chat_participants (chat_id, user_id, role) VALUES ($1, $2, 'owner')",
		chat.ID, createdBy,
	)
	if err != nil {
		return nil, fmt.Errorf("failed to add creator as participant: %w", err)
	}

	if err = tx.Commit(); err != nil {
		return nil, fmt.Errorf("failed to commit transaction: %w", err)
	}

	return &chat, nil
}

// GetUserChats retrieves all chats for a specific user
func (s *service) GetUserChats(ctx context.Context, userID int) ([]ChatWithDetails, error) {
	query := `
        SELECT 
            c.id, c.title, c.summary, c.created_by, c.created_at, c.updated_at, c.is_active,
            COUNT(cp.user_id) as participant_count,
            cl_last.line_text as last_message,
            cl_last.created_at as last_message_at
        FROM chat c
        INNER JOIN chat_participants cp ON c.id = cp.chat_id
        LEFT JOIN (
            SELECT DISTINCT ON (chat_id) chat_id, line_text, created_at
            FROM chat_line
            ORDER BY chat_id, created_at DESC
        ) cl_last ON c.id = cl_last.chat_id
        WHERE cp.user_id = $1 AND c.is_active = true
        GROUP BY c.id, c.title, c.summary, c.created_by, c.created_at, c.updated_at, c.is_active, cl_last.line_text, cl_last.created_at
        ORDER BY COALESCE(cl_last.created_at, c.updated_at) DESC
    `

	rows, err := s.db.QueryContext(ctx, query, userID)
	if err != nil {
		return nil, fmt.Errorf("failed to query user chats: %w", err)
	}
	defer rows.Close()

	var chats []ChatWithDetails
	for rows.Next() {
		var chat ChatWithDetails
		var lastMessageAt sql.NullTime
		var lastMessage sql.NullString

		err := rows.Scan(
			&chat.ID, &chat.Title, &chat.Summary, &chat.CreatedBy,
			&chat.CreatedAt, &chat.UpdatedAt, &chat.IsActive,
			&chat.ParticipantCount, &lastMessage, &lastMessageAt,
		)
		if err != nil {
			return nil, fmt.Errorf("failed to scan chat row: %w", err)
		}

		if lastMessage.Valid {
			chat.LastMessage = lastMessage.String
		}
		if lastMessageAt.Valid {
			chat.LastMessageAt = &lastMessageAt.Time
		}

		chats = append(chats, chat)
	}

	return chats, nil
}

// GetChatByID retrieves a specific chat with participant validation
func (s *service) GetChatByID(ctx context.Context, chatID, userID int) (*Chat, error) {
	query := `
        SELECT c.id, c.title, c.summary, c.created_by, c.created_at, c.updated_at, c.is_active
        FROM chat c
        INNER JOIN chat_participants cp ON c.id = cp.chat_id
        WHERE c.id = $1 AND cp.user_id = $2 AND c.is_active = true
    `

	var chat Chat
	err := s.db.QueryRowContext(ctx, query, chatID, userID).Scan(
		&chat.ID, &chat.Title, &chat.Summary, &chat.CreatedBy,
		&chat.CreatedAt, &chat.UpdatedAt, &chat.IsActive,
	)

	if err != nil {
		if errors.Is(err, sql.ErrNoRows) {
			return nil, nil // Chat not found or user not a participant
		}
		return nil, fmt.Errorf("failed to get chat: %w", err)
	}

	return &chat, nil
}

// AddUserToChat adds a user as a participant to a chat
func (s *service) AddUserToChat(ctx context.Context, chatID, userID int, role string) error {
	query := `
        INSERT INTO chat_participants (chat_id, user_id, role)
        VALUES ($1, $2, $3)
        ON CONFLICT (chat_id, user_id) DO NOTHING
    `
	_, err := s.db.ExecContext(ctx, query, chatID, userID, role)
	if err != nil {
		return fmt.Errorf("failed to add user to chat: %w", err)
	}
	return nil
}

// UpdateChatTitle updates the title of a chat
func (s *service) UpdateChatTitle(ctx context.Context, chatID int, title string, userID int) error {
	query := `
        UPDATE chat 
        SET title = $1, updated_at = NOW()
        FROM chat_participants cp
        WHERE chat.id = $2 AND cp.chat_id = chat.id AND cp.user_id = $3
    `
	result, err := s.db.ExecContext(ctx, query, title, chatID, userID)
	if err != nil {
		return fmt.Errorf("failed to update chat title: %w", err)
	}

	rowsAffected, err := result.RowsAffected()
	if err != nil {
		return fmt.Errorf("failed to get rows affected: %w", err)
	}

	if rowsAffected == 0 {
		return fmt.Errorf("chat not found or user not authorized")
	}

	return nil
}

// DeleteChat soft deletes a chat (sets is_active to false)
func (s *service) DeleteChat(ctx context.Context, chatID, userID int) error {
	query := `
        UPDATE chat 
        SET is_active = false, updated_at = NOW()
        FROM chat_participants cp
        WHERE chat.id = $1 AND cp.chat_id = chat.id AND cp.user_id = $2 AND cp.role = 'owner'
    `
	result, err := s.db.ExecContext(ctx, query, chatID, userID)
	if err != nil {
		return fmt.Errorf("failed to delete chat: %w", err)
	}

	rowsAffected, err := result.RowsAffected()
	if err != nil {
		return fmt.Errorf("failed to get rows affected: %w", err)
	}

	if rowsAffected == 0 {
		return fmt.Errorf("chat not found or user not authorized to delete")
	}

	return nil
}

func (s *service) SaveChatLine(ctx context.Context, chatID, userID int, text string, timestamp time.Time) error {
	tx, err := s.db.BeginTx(ctx, nil)
	if err != nil {
		return fmt.Errorf("failed to begin transaction: %w", err)
	}
	defer tx.Rollback()

	// Verify user is a participant
	var participantExists bool
	err = tx.QueryRowContext(ctx,
		"SELECT EXISTS(SELECT 1 FROM chat_participants WHERE chat_id = $1 AND user_id = $2)",
		chatID, userID,
	).Scan(&participantExists)
	if err != nil {
		return fmt.Errorf("failed to verify participant: %w", err)
	}
	if !participantExists {
		return fmt.Errorf("user is not a participant in this chat")
	}

	// Save chat line
	_, err = tx.ExecContext(ctx,
		"INSERT INTO chat_line (chat_id, user_id, line_text, created_at) VALUES ($1, $2, $3, $4)",
		chatID, userID, text, timestamp,
	)
	if err != nil {
		return fmt.Errorf("failed to save chat line: %w", err)
	}

	// Update chat's updated_at timestamp
	_, err = tx.ExecContext(ctx,
		"UPDATE chat SET updated_at = NOW() WHERE id = $1",
		chatID,
	)
	if err != nil {
		return fmt.Errorf("failed to update chat timestamp: %w", err)
	}

	return tx.Commit()
>>>>>>> 3b712365
}<|MERGE_RESOLUTION|>--- conflicted
+++ resolved
@@ -19,9 +19,7 @@
 	"github.com/pressly/goose/v3"
 )
 
-<<<<<<< HEAD
-// Struct definitions remain the same...
-=======
+
 type ChatWithDetails struct {
 	Chat
 	ParticipantCount int        `json:"participant_count"`
@@ -38,8 +36,7 @@
 	IsActive  bool           `json:"is_active"`
 }
 
-// ChatLine represents a row fetched from chat_line, potentially with user handle
->>>>>>> 3b712365
+
 type ChatLine struct {
 	ID         int64
 	ChatID     int
@@ -89,20 +86,12 @@
 	GetAllChatLinesText(ctx context.Context, chatid int) (string, error)
 	GetUserGoogleToken(ctx context.Context, supabaseUserID string) (*UserGoogleToken, error)
 	SaveOrUpdateUserGoogleToken(ctx context.Context, token UserGoogleToken) error
-<<<<<<< HEAD
+
 	CreateChat(ctx context.Context, title string, userID string) (*Chat, error)
 	GetChatsForUser(ctx context.Context, userID string) ([]Chat, error)
 	UpdateChat(ctx context.Context, chatID int, title string, userID string) error
 	DeleteChat(ctx context.Context, chatID int, userID string) error
-=======
-	CreateChat(ctx context.Context, title string, createdBy int) (*Chat, error)
-	GetUserChats(ctx context.Context, userID int) ([]ChatWithDetails, error)
-	GetChatByID(ctx context.Context, chatID, userID int) (*Chat, error)
-	AddUserToChat(ctx context.Context, chatID, userID int, role string) error
-	UpdateChatTitle(ctx context.Context, chatID int, title string, userID int) error
-
-	DeleteChat(ctx context.Context, chatID, userID int) error
->>>>>>> 3b712365
+
 }
 
 type service struct {
@@ -258,7 +247,6 @@
 	return 0, fmt.Errorf("failed to query chat user '%s': %w", handle, err)
 }
 
-<<<<<<< HEAD
 func (s *service) SaveChatLine(ctx context.Context, chatID int, userID int, text string, timestamp time.Time) error {
 	query := `INSERT INTO chat_line (chat_id, user_id, line_text, created_at) VALUES ($1, $2, $3, $4)`
 	_, err := s.db.ExecContext(ctx, query, chatID, userID, text, timestamp)
@@ -267,16 +255,7 @@
 	}
 	return nil
 }
-=======
-/*func (s *service) SaveChatLine(ctx context.Context, chatID int, userID int, text string, timestamp time.Time) error {*/
-/*query := `INSERT INTO chat_line (chat_id, user_id, line_text, created_at) VALUES ($1, $2, $3, $4)`*/
-/*_, err := s.db.ExecContext(ctx, query, chatID, userID, text, timestamp)*/
-/*if err != nil {*/
-/*return fmt.Errorf("failed to insert chat line: %w", err)*/
-/*}*/
-/*return nil*/
-/*}*/
->>>>>>> 3b712365
+
 
 func (s *service) GetTotalChatLength(ctx context.Context, chatID int) (int, error) {
 	var totalLength int
@@ -664,231 +643,4 @@
 	}
 	log.Println("Database connection already closed or never opened.")
 	return nil
-<<<<<<< HEAD
-=======
-}
-
-// formatChatHistory and countTokens can remain if they are used by other parts,
-// but they are not directly related to the Google token storage.
-
-func (s *service) CreateChat(ctx context.Context, title string, createdBy int) (*Chat, error) {
-	tx, err := s.db.BeginTx(ctx, nil)
-	if err != nil {
-		return nil, fmt.Errorf("failed to begin transaction: %w", err)
-	}
-	defer tx.Rollback()
-
-	// Create the chat
-	var chat Chat
-	query := `
-        INSERT INTO chat (title, created_by, created_at, updated_at)
-        VALUES ($1, $2, NOW(), NOW())
-        RETURNING id, title, created_by, created_at, updated_at, is_active
-    `
-	err = tx.QueryRowContext(ctx, query, title, createdBy).Scan(
-		&chat.ID, &chat.Title, &chat.CreatedBy, &chat.CreatedAt, &chat.UpdatedAt, &chat.IsActive,
-	)
-	if err != nil {
-		return nil, fmt.Errorf("failed to create chat: %w", err)
-	}
-
-	// Add creator as participant
-	_, err = tx.ExecContext(ctx,
-		"INSERT INTO chat_participants (chat_id, user_id, role) VALUES ($1, $2, 'owner')",
-		chat.ID, createdBy,
-	)
-	if err != nil {
-		return nil, fmt.Errorf("failed to add creator as participant: %w", err)
-	}
-
-	if err = tx.Commit(); err != nil {
-		return nil, fmt.Errorf("failed to commit transaction: %w", err)
-	}
-
-	return &chat, nil
-}
-
-// GetUserChats retrieves all chats for a specific user
-func (s *service) GetUserChats(ctx context.Context, userID int) ([]ChatWithDetails, error) {
-	query := `
-        SELECT 
-            c.id, c.title, c.summary, c.created_by, c.created_at, c.updated_at, c.is_active,
-            COUNT(cp.user_id) as participant_count,
-            cl_last.line_text as last_message,
-            cl_last.created_at as last_message_at
-        FROM chat c
-        INNER JOIN chat_participants cp ON c.id = cp.chat_id
-        LEFT JOIN (
-            SELECT DISTINCT ON (chat_id) chat_id, line_text, created_at
-            FROM chat_line
-            ORDER BY chat_id, created_at DESC
-        ) cl_last ON c.id = cl_last.chat_id
-        WHERE cp.user_id = $1 AND c.is_active = true
-        GROUP BY c.id, c.title, c.summary, c.created_by, c.created_at, c.updated_at, c.is_active, cl_last.line_text, cl_last.created_at
-        ORDER BY COALESCE(cl_last.created_at, c.updated_at) DESC
-    `
-
-	rows, err := s.db.QueryContext(ctx, query, userID)
-	if err != nil {
-		return nil, fmt.Errorf("failed to query user chats: %w", err)
-	}
-	defer rows.Close()
-
-	var chats []ChatWithDetails
-	for rows.Next() {
-		var chat ChatWithDetails
-		var lastMessageAt sql.NullTime
-		var lastMessage sql.NullString
-
-		err := rows.Scan(
-			&chat.ID, &chat.Title, &chat.Summary, &chat.CreatedBy,
-			&chat.CreatedAt, &chat.UpdatedAt, &chat.IsActive,
-			&chat.ParticipantCount, &lastMessage, &lastMessageAt,
-		)
-		if err != nil {
-			return nil, fmt.Errorf("failed to scan chat row: %w", err)
-		}
-
-		if lastMessage.Valid {
-			chat.LastMessage = lastMessage.String
-		}
-		if lastMessageAt.Valid {
-			chat.LastMessageAt = &lastMessageAt.Time
-		}
-
-		chats = append(chats, chat)
-	}
-
-	return chats, nil
-}
-
-// GetChatByID retrieves a specific chat with participant validation
-func (s *service) GetChatByID(ctx context.Context, chatID, userID int) (*Chat, error) {
-	query := `
-        SELECT c.id, c.title, c.summary, c.created_by, c.created_at, c.updated_at, c.is_active
-        FROM chat c
-        INNER JOIN chat_participants cp ON c.id = cp.chat_id
-        WHERE c.id = $1 AND cp.user_id = $2 AND c.is_active = true
-    `
-
-	var chat Chat
-	err := s.db.QueryRowContext(ctx, query, chatID, userID).Scan(
-		&chat.ID, &chat.Title, &chat.Summary, &chat.CreatedBy,
-		&chat.CreatedAt, &chat.UpdatedAt, &chat.IsActive,
-	)
-
-	if err != nil {
-		if errors.Is(err, sql.ErrNoRows) {
-			return nil, nil // Chat not found or user not a participant
-		}
-		return nil, fmt.Errorf("failed to get chat: %w", err)
-	}
-
-	return &chat, nil
-}
-
-// AddUserToChat adds a user as a participant to a chat
-func (s *service) AddUserToChat(ctx context.Context, chatID, userID int, role string) error {
-	query := `
-        INSERT INTO chat_participants (chat_id, user_id, role)
-        VALUES ($1, $2, $3)
-        ON CONFLICT (chat_id, user_id) DO NOTHING
-    `
-	_, err := s.db.ExecContext(ctx, query, chatID, userID, role)
-	if err != nil {
-		return fmt.Errorf("failed to add user to chat: %w", err)
-	}
-	return nil
-}
-
-// UpdateChatTitle updates the title of a chat
-func (s *service) UpdateChatTitle(ctx context.Context, chatID int, title string, userID int) error {
-	query := `
-        UPDATE chat 
-        SET title = $1, updated_at = NOW()
-        FROM chat_participants cp
-        WHERE chat.id = $2 AND cp.chat_id = chat.id AND cp.user_id = $3
-    `
-	result, err := s.db.ExecContext(ctx, query, title, chatID, userID)
-	if err != nil {
-		return fmt.Errorf("failed to update chat title: %w", err)
-	}
-
-	rowsAffected, err := result.RowsAffected()
-	if err != nil {
-		return fmt.Errorf("failed to get rows affected: %w", err)
-	}
-
-	if rowsAffected == 0 {
-		return fmt.Errorf("chat not found or user not authorized")
-	}
-
-	return nil
-}
-
-// DeleteChat soft deletes a chat (sets is_active to false)
-func (s *service) DeleteChat(ctx context.Context, chatID, userID int) error {
-	query := `
-        UPDATE chat 
-        SET is_active = false, updated_at = NOW()
-        FROM chat_participants cp
-        WHERE chat.id = $1 AND cp.chat_id = chat.id AND cp.user_id = $2 AND cp.role = 'owner'
-    `
-	result, err := s.db.ExecContext(ctx, query, chatID, userID)
-	if err != nil {
-		return fmt.Errorf("failed to delete chat: %w", err)
-	}
-
-	rowsAffected, err := result.RowsAffected()
-	if err != nil {
-		return fmt.Errorf("failed to get rows affected: %w", err)
-	}
-
-	if rowsAffected == 0 {
-		return fmt.Errorf("chat not found or user not authorized to delete")
-	}
-
-	return nil
-}
-
-func (s *service) SaveChatLine(ctx context.Context, chatID, userID int, text string, timestamp time.Time) error {
-	tx, err := s.db.BeginTx(ctx, nil)
-	if err != nil {
-		return fmt.Errorf("failed to begin transaction: %w", err)
-	}
-	defer tx.Rollback()
-
-	// Verify user is a participant
-	var participantExists bool
-	err = tx.QueryRowContext(ctx,
-		"SELECT EXISTS(SELECT 1 FROM chat_participants WHERE chat_id = $1 AND user_id = $2)",
-		chatID, userID,
-	).Scan(&participantExists)
-	if err != nil {
-		return fmt.Errorf("failed to verify participant: %w", err)
-	}
-	if !participantExists {
-		return fmt.Errorf("user is not a participant in this chat")
-	}
-
-	// Save chat line
-	_, err = tx.ExecContext(ctx,
-		"INSERT INTO chat_line (chat_id, user_id, line_text, created_at) VALUES ($1, $2, $3, $4)",
-		chatID, userID, text, timestamp,
-	)
-	if err != nil {
-		return fmt.Errorf("failed to save chat line: %w", err)
-	}
-
-	// Update chat's updated_at timestamp
-	_, err = tx.ExecContext(ctx,
-		"UPDATE chat SET updated_at = NOW() WHERE id = $1",
-		chatID,
-	)
-	if err != nil {
-		return fmt.Errorf("failed to update chat timestamp: %w", err)
-	}
-
-	return tx.Commit()
->>>>>>> 3b712365
-}+}
